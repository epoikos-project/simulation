--- conflicted
+++ resolved
@@ -1,10 +1,5 @@
-<<<<<<< HEAD
-
-=======
 from sqlalchemy import func
->>>>>>> f6dd0121
 from sqlmodel import Session, select
-from sqlalchemy import func
 
 from engine.sentiment import analyze_message_sentiment
 
@@ -14,79 +9,6 @@
 from schemas.relationship import Relationship as RelationshipModel
 
 
-<<<<<<< HEAD
-def update_relationship(
-    session: Session,
-    agent1_id: str,
-    agent2_id: str,
-    message: str,
-    simulation_id: str | None = None,
-    tick: int | None = None,
-) -> float:
-    """
-    Update the relationship between two agents based on the sentiment of a message.
-    Legacy mode (no simulation_id/tick): update live relationship record only.
-    Simulation mode (with simulation_id and tick): update live record and
-    snapshot the full relationship graph at the given tick.
-    Returns the updated normalized sentiment score (average sentiment).
-    """
-    id_a, id_b = sorted([agent1_id, agent2_id])
-    sentiment = analyze_message_sentiment(message)
-
-    # legacy mode: without simulation context, just update live relationship (tick 0)
-    if simulation_id is None or tick is None:
-        stmt = select(RelationshipModel).where(
-            (RelationshipModel.agent_a_id == id_a) & (RelationshipModel.agent_b_id == id_b),
-            RelationshipModel.tick == 0,
-        )
-        existing = session.exec(stmt).one_or_none()
-        if existing is None:
-            rel = RelationshipModel(
-                agent_a_id=id_a,
-                agent_b_id=id_b,
-                total_sentiment=sentiment,
-                update_count=1,
-                tick=0,
-            )
-            session.add(rel)
-        else:
-            existing.total_sentiment += sentiment
-            existing.update_count += 1
-            rel = existing
-        session.commit()
-        session.refresh(rel)
-        return rel.total_sentiment / rel.update_count
-
-    # simulation mode: update live cumulative graph (tick==0)
-    stmt = select(RelationshipModel).where(
-        RelationshipModel.simulation_id == simulation_id,
-        RelationshipModel.agent_a_id == id_a,
-        RelationshipModel.agent_b_id == id_b,
-        RelationshipModel.tick == 0,
-    )
-    existing = session.exec(stmt).one_or_none()
-    if existing is None:
-        rel = RelationshipModel(
-            simulation_id=simulation_id,
-            agent_a_id=id_a,
-            agent_b_id=id_b,
-            total_sentiment=sentiment,
-            update_count=1,
-            tick=0,
-        )
-        session.add(rel)
-    else:
-        existing.total_sentiment += sentiment
-        existing.update_count += 1
-        rel = existing
-    session.commit()
-    session.refresh(rel)
-
-    # snapshot the full graph at this tick (only for tick>0)
-    if tick and tick > 0:
-        snapshot_relationship_graph(session=session, simulation_id=simulation_id, tick=tick)
-    return rel.total_sentiment / rel.update_count
-=======
 class RelationshipService(BaseService[RelationshipModel]):
     """
     Service for managing relationships between agents.
@@ -96,7 +18,6 @@
 
     def __init__(self, db: Session, nats: None = None):
         super().__init__(RelationshipModel, db=db, nats=nats)
->>>>>>> f6dd0121
 
     def update_relationship(
         self,
@@ -117,84 +38,6 @@
         id_a, id_b = sorted([agent1_id, agent2_id])
         sentiment = analyze_message_sentiment(message)
 
-<<<<<<< HEAD
-def snapshot_relationship_graph(session: Session, simulation_id: str, tick: int) -> None:
-    """
-    Take a full snapshot of the current (live) graph at the given tick for the simulation.
-    """
-    current = session.exec(
-        select(RelationshipModel)
-        .where(
-            RelationshipModel.simulation_id == simulation_id,
-            RelationshipModel.tick == 0,
-        )
-    ).all()
-    for rel in current:
-        session.add(
-            RelationshipModel(
-                simulation_id=simulation_id,
-                agent_a_id=rel.agent_a_id,
-                agent_b_id=rel.agent_b_id,
-                total_sentiment=rel.total_sentiment,
-                update_count=rel.update_count,
-                tick=tick,
-            )
-        )
-    session.commit()
-
-
-def get_relationship_graph(
-    session: Session,
-    simulation_id: str,
-    tick: int | None = None,
-    agent_id: str | None = None,
-) -> dict:
-    """
-    Build a graph snapshot for a given simulation:
-      - tick: if provided, snapshot at that revision; otherwise use latest tick.
-      - agent_id: if provided, filter to edges incident on that agent.
-    Returns dict with 'nodes' and 'edges'.
-    """
-    # determine which tick to use
-    if tick is None:
-        max_tick = session.exec(
-            select(func.max(RelationshipModel.tick))
-            .where(RelationshipModel.simulation_id == simulation_id)
-        ).one()
-        tick = max_tick or 0
-
-    stmt = (
-        select(RelationshipModel)
-        .where(
-            RelationshipModel.simulation_id == simulation_id,
-            RelationshipModel.tick == tick,
-        )
-    )
-    rels = session.exec(stmt).all()
-    if agent_id:
-        rels = [r for r in rels if r.agent_a_id == agent_id or r.agent_b_id == agent_id]
-
-    # build node set
-    ids: set[str] = set()
-    for r in rels:
-        ids.add(r.agent_a_id)
-        ids.add(r.agent_b_id)
-
-    nodes = [
-        {"id": nid, "label": session.get(AgentModel, nid).name}
-        for nid in ids
-    ]
-    edges = [
-        {
-            "source":    r.agent_a_id,
-            "target":    r.agent_b_id,
-            "sentiment": (r.total_sentiment / r.update_count if r.update_count > 0 else 0.0),
-            "count":     r.update_count,
-        }
-        for r in rels
-    ]
-    return {"nodes": nodes, "edges": edges}
-=======
         # legacy mode: without simulation context, just update live relationship (tick 0)
         if simulation_id is None or tick is None:
             stmt = select(RelationshipModel).where(
@@ -323,5 +166,4 @@
             }
             for r in rels
         ]
-        return {"nodes": nodes, "edges": edges}
->>>>>>> f6dd0121
+        return {"nodes": nodes, "edges": edges}