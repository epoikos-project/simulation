--- conflicted
+++ resolved
@@ -15,13 +15,10 @@
 
 from schemas.action_log import ActionLog
 from schemas.agent import Agent
-<<<<<<< HEAD
+from schemas.conversation import Conversation
 from schemas.memory_log import MemoryLog
-=======
-from schemas.conversation import Conversation
 from schemas.message import Message
 from schemas.relationship import Relationship as RelationshipModel
->>>>>>> e84560a2
 from schemas.resource import Resource
 
 from utils import compute_distance, compute_distance_raw
@@ -132,8 +129,6 @@
 
         return agent_observations
 
-<<<<<<< HEAD
-=======
     def get_outstanding_conversation_requests(
         self, agent_id: str
     ) -> list[Conversation]:
@@ -176,7 +171,6 @@
         """Check if the agent has an initialized conversation."""
         return len(self.get_initialized_conversation_requests(agent_id)) > 0
 
->>>>>>> e84560a2
     def move_agent_in_direction(self, agent: Agent, direction: str) -> tuple[int, int]:
         """
         Moves the specified agent in the given direction within the world.
@@ -349,7 +343,17 @@
 
         return actions
 
-<<<<<<< HEAD
+    def get_last_k_messages(self, agent: Agent, k: int = 5) -> list[Message]:
+        """Get the last k messages of an agent."""
+        messages = self._db.exec(
+            select(Message)
+            .where(Message.agent_id == agent.id)
+            .order_by(Message.tick.desc())
+            .limit(k)
+        ).all()
+
+        return messages
+
     def get_last_k_memory_logs(self, agent: Agent, k: int = 5) -> list[MemoryLog]:
         """Get the last k memory logs of an agent."""
         memory_logs = self._db.exec(
@@ -359,16 +363,4 @@
             .limit(k)
         ).all()
 
-        return memory_logs
-=======
-    def get_last_k_messages(self, agent: Agent, k: int = 5) -> list[Message]:
-        """Get the last k messages of an agent."""
-        messages = self._db.exec(
-            select(Message)
-            .where(Message.agent_id == agent.id)
-            .order_by(Message.tick.desc())
-            .limit(k)
-        ).all()
-
-        return messages
->>>>>>> e84560a2
+        return memory_logs