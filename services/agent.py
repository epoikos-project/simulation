from typing import override

from loguru import logger
from sqlmodel import select

from engine.context.observation import ObservationUnion
from engine.context.observations import AgentObservation, ResourceObservation
from engine.grid import Grid

from services.base import BaseService
from services.conversation import ConversationService
from services.region import RegionService
from services.resource import ResourceService
from services.world import WorldService

from schemas.action_log import ActionLog
from schemas.agent import Agent
<<<<<<< HEAD
=======
from schemas.conversation import Conversation
from schemas.message import Message
>>>>>>> f6dd0121
from schemas.relationship import Relationship as RelationshipModel
from schemas.resource import Resource

from utils import compute_distance, compute_distance_raw


class AgentService(BaseService[Agent]):
    def __init__(self, db, nats):
        super().__init__(Agent, db, nats)

    @override
    def create(self, obj: Agent, commit: bool = True) -> Agent:
        agent = super().create(obj, commit)
        # self._milvus.create_collection(
        #     collection_name=agent.collection_name, dimension=128
        # )
        # for testing: add an example (dummy) relationship between this agent and one existing agent
        if agent.simulation_id is not None:
            stmt = select(Agent).where(
                Agent.simulation_id == agent.simulation_id,
                Agent.id != agent.id,
            )
            other = self._db.exec(stmt).first()
            if other:
                # seed a dummy tick=0 relationship for testing
                rel = RelationshipModel(
                    simulation_id=agent.simulation_id,
                    agent_a_id=agent.id,
                    agent_b_id=other.id,
                    total_sentiment=0.0,
                    update_count=1,
                    tick=0,
                )
                self._db.add(rel)
                self._db.commit()
        return agent

    def get_world_context(self, agent: Agent) -> list[ObservationUnion]:
        context = []

        context.extend(
            self.get_resource_observations(
                agent,
            )
        )

        context.extend(self.get_agent_observations(agent))
        return context

    def get_resource_observations(self, agent: Agent) -> list[ResourceObservation]:
        """Load resource observation from database given coordinates and visibility range of an agent"""

        resources = self._db.exec(
            select(Resource).where(
                Resource.simulation_id == agent.simulation.id,
                Resource.world_id == agent.simulation.world.id,
                Resource.x_coord >= agent.x_coord - agent.visibility_range,
                Resource.x_coord <= agent.x_coord + agent.visibility_range,
                Resource.y_coord >= agent.y_coord - agent.visibility_range,
                Resource.y_coord <= agent.y_coord + agent.visibility_range,
            )
        ).all()

        # Create ResourceObservation for each nearby resource
        resource_observations = []
        for resource in resources:
            resource_distance = compute_distance_raw(
                agent.x_coord, agent.y_coord, resource.x_coord, resource.y_coord
            )
            res_obs = ResourceObservation(
                location=[resource.x_coord, resource.y_coord],
                resource=resource,
                distance=resource_distance,
                id=resource.id,
            )
            resource_observations.append(res_obs)

        return resource_observations

    def get_agent_observations(self, agent: Agent) -> list[AgentObservation]:
        """Load agent observation from database given coordinates and visibility range of an agent"""
        # Filter agents based on agents location and visibility range

        agents = self._db.exec(
            select(Agent).where(
                Agent.simulation_id == agent.simulation_id,
                Agent.id != agent.id,
                Agent.x_coord >= agent.x_coord - agent.visibility_range,
                Agent.x_coord <= agent.x_coord + agent.visibility_range,
                Agent.y_coord >= agent.y_coord - agent.visibility_range,
                Agent.y_coord <= agent.y_coord + agent.visibility_range,
            )
        ).all()

        # Create AgentObservation for each nearby agent
        agent_observations = []
        for other_agent in agents:
            agent_distance = compute_distance_raw(
                agent.x_coord, agent.y_coord, other_agent.x_coord, other_agent.y_coord
            )

            agent_obs = AgentObservation(
                location=(other_agent.x_coord, other_agent.y_coord),
                distance=agent_distance,
                id=other_agent.id,
                agent=other_agent,
            )
            agent_observations.append(agent_obs)

        return agent_observations

    def get_outstanding_conversation_requests(
        self, agent_id: str
    ) -> list[Conversation]:
        """Get all agents that have an outstanding conversation request with the given agent."""

        conversations = self._db.exec(
            select(Conversation).where(
                (Conversation.agent_b_id == agent_id),
                Conversation.finished == False,
                Conversation.active == False,
            )
        ).all()

        return conversations

    def get_initialized_conversation_requests(
        self, agent_id: str
    ) -> list[Conversation]:
        """Get all initialized conversation requests for the given agent."""
        conversations = self._db.exec(
            select(Conversation).where(
                (Conversation.agent_a_id == agent_id),
                Conversation.finished == False,
                Conversation.active == False,
            )
        ).all()

        logger.warning(
            f"Agent {agent_id} has {len(conversations)} initialized conversations."
        )

        return conversations

    def has_outstanding_conversation_request(self, agent_id: str) -> bool:
        """Check if the agent has an outstanding conversation request."""

        return len(self.get_outstanding_conversation_requests(agent_id)) > 0

    def has_initialized_conversation(self, agent_id: str) -> bool:
        """Check if the agent has an initialized conversation."""
        return len(self.get_initialized_conversation_requests(agent_id)) > 0

    def move_agent_in_direction(self, agent: Agent, direction: str) -> tuple[int, int]:
        """
        Moves the specified agent in the given direction within the world.

        Args:
            agent (Agent): The agent instance to move.
            direction (str): The direction in which to move the agent.
                Can be 'up', 'down', 'left', 'right', or the 6 character
                identifier of a resource or agent.

        Returns:
            tuple[int, int]: The new (x, y) coordinates of the agent after the move.

        Raises:
            ValueError: If the destination is invalid (e.g., outside world boundaries or blocked by obstacles),
                or if the agent is already at the destination.
        """
        logger.debug(f"Moving agent {agent.id} in direction {direction}")

        resource_service = ResourceService(self._db, self._nats)

        if direction in ["up", "down", "left", "right"]:
            dx, dy = {
                "up": (0, -1),
                "down": (0, 1),
                "left": (-1, 0),
                "right": (1, 0),
            }[direction]
            destination = (agent.x_coord + dx, agent.y_coord + dy)
        elif len(direction) == 6:
            all_agents = self.all()
            all_resources = resource_service.all()

            # Find the agent or resource with id matching the direction value
            obj = next((a for a in all_agents if a.id == direction), None)
            if obj is None:
                obj = next((r for r in all_resources if r.id == direction), None)
            if obj is not None:
                obj_location = (obj.x_coord, obj.y_coord)
                # Move agent one step towards the object
                agent_location = (agent.x_coord, agent.y_coord)
                dx = obj_location[0] - agent_location[0]
                dy = obj_location[1] - agent_location[1]
                step_x = 1 if dx > 0 else -1 if dx < 0 else 0
                step_y = 1 if dy > 0 else -1 if dy < 0 else 0
                destination = (agent_location[0] + step_x, agent_location[1] + step_y)
            else:
                raise ValueError(
                    f"Object with id {direction} not found among agents or resources."
                )
        else:
            raise ValueError(
                f"Direction {direction} is invalid. Use 'up', 'down', 'left', 'right', or a valid 6-character object id."
            )
        logger.debug(
            f"Agent {agent.id} moving {direction} to destination {destination}"
        )

        return self.move_agent(agent, destination)

    def move_agent(self, agent: Agent, destination: tuple[int, int]):
        """Move agent to new location in world"""
        logger.debug(f"Moving agent {agent.id} to {destination}")

        world_service = WorldService(self._db, self._nats)

        # Check if destination is valid
        if not world_service.check_coordinates(
            world_service.get_by_simulation_id(agent.simulation_id), destination
        ):
            raise ValueError(
                f"Destination {destination} is invalid. World boundary reached."
            )

        agent_location = (agent.x_coord, agent.y_coord)

        distance = compute_distance(agent_location, destination)

        if agent_location == destination:
            logger.error(
                f"Agent {agent.id} is already at the destination {destination}."
            )
            raise ValueError(
                f"Agent {agent.id} is already at the destination {destination}."
            )

        # Set agent field of view and get path
        # Create grid with obstacles
        obstacles = self.get_world_obstacles(agent)
        grid = Grid(agent.simulation.world.size_x, agent.simulation.world.size_y)
        grid.set_agent_field_of_view(agent_location, agent.visibility_range, obstacles)
        # Get shortest path from agent location to destination
        try:
            path, distance = grid.get_path(
                start_int=agent_location, end_int=destination
            )
        except ValueError:
            raise ValueError(
                f"Path from {agent_location} to {destination} not found. Agent may be blocked by obstacles."
            )

        new_location = path[min(agent.range_per_move, distance)]

        agent.x_coord = new_location[0]
        agent.y_coord = new_location[1]

        region_service = RegionService(self._db, self._nats)

        current_region = region_service.get_region_at(
            agent.simulation.world.id, agent.x_coord, agent.y_coord
        )

        agent.energy_level -= current_region.region_energy_cost

        logger.debug("Before db commit")

        self._db.add(agent)
        self._db.commit()

        logger.debug("After db commit")
        # await agent_moved_message.publish(self._nats)

        return new_location

    def get_world_obstacles(self, agent: Agent):
        """Get obstacles for agent"""

        agent_fov = agent.visibility_range
        agent_location = (agent.x_coord, agent.y_coord)

        agents = self._db.exec(
            select(Agent).where(
                Agent.simulation_id == agent.simulation_id,
                Agent.id != agent.id,  # Exclude the current agent
                Agent.x_coord >= agent_location[0] - agent_fov,
                Agent.x_coord <= agent_location[0] + agent_fov,
                Agent.y_coord >= agent_location[1] - agent_fov,
                Agent.y_coord <= agent_location[1] + agent_fov,
            )
        ).all()

        # Filter resources based on agents location and visibility range
        # resources = self._db.exec(
        #     select(Resource).where(
        #         Resource.simulation_id == agent.simulation_id,
        #         Resource.x_coord >= agent_location[0] - agent_fov,
        #         Resource.x_coord <= agent_location[0] + agent_fov,
        #         Resource.y_coord >= agent_location[1] - agent_fov,
        #         Resource.y_coord <= agent_location[1] + agent_fov,
        #     )
        # ).all()

        # Create list of obstacles
        obstacles = []
        for agent in agents:
            obstacles.append((agent.x_coord, agent.y_coord))
        # for resource in resources:
        #     obstacles.append((resource.x_coord, resource.y_coord))

        return obstacles

    def get_last_k_actions(self, agent: Agent, k: int = 5) -> list[ActionLog]:
        """Get the last k actions of an agent."""
        actions = self._db.exec(
            select(ActionLog)
            .where(ActionLog.agent_id == agent.id)
            .order_by(ActionLog.tick.desc())
            .limit(k)
        ).all()

        return actions

    def get_last_k_messages(self, agent: Agent, k: int = 5) -> list[Message]:
        """Get the last k messages of an agent."""
        messages = self._db.exec(
            select(Message)
            .where(Message.agent_id == agent.id)
            .order_by(Message.tick.desc())
            .limit(k)
        ).all()

        return messages<|MERGE_RESOLUTION|>--- conflicted
+++ resolved
@@ -15,11 +15,8 @@
 
 from schemas.action_log import ActionLog
 from schemas.agent import Agent
-<<<<<<< HEAD
-=======
 from schemas.conversation import Conversation
 from schemas.message import Message
->>>>>>> f6dd0121
 from schemas.relationship import Relationship as RelationshipModel
 from schemas.resource import Resource
 
