# models/orchestrator.py

import json
import random
import uuid
from datetime import datetime, timezone
from typing import Dict, List

from faststream.nats import NatsBroker
from loguru import logger
from pymilvus import MilvusClient
from sqlmodel import Session, select

from config.openai import AvailableModels

from engine.runners import SimulationRunner

from messages.simulation import SimulationCreatedMessage
from messages.simulation.simulation_started import SimulationStartedMessage
from messages.simulation.simulation_stopped import SimulationStoppedMessage

from services.agent import AgentService
from services.region import RegionService
from services.relationship import RelationshipService
from services.resource import ResourceService
from services.simulation import SimulationService
from services.world import WorldService

from schemas.agent import Agent
from schemas.configuration import Configuration as ConfigTable
from schemas.resource import Resource
from schemas.simulation import Simulation
from schemas.world import World


class OrchestratorService:
    """
    Steps:
      1. Loading a named configuration
      2. Spinning up a new Simulation
      3. Creating its World
      4. Registering all Agents
      5. Emitting NATS events at each step
    """

    def __init__(self, db: Session, nats: NatsBroker):
        self._db = db
        self.nats = nats

        self.simulation_service = SimulationService(self._db, self.nats)
        self.world_service = WorldService(self._db, self.nats)
        self.region_service = RegionService(self._db, self.nats)
        self.agent_service = AgentService(self._db, self.nats)
        self.resource_service = ResourceService(self._db, self.nats)

    def find_attribute(self, arr: List[dict], name: str) -> int:
        return next(
            (int(a["value"]) for a in arr if a.get("name") == name),
            0,
        )
    
    def name_generator(self, agent_cfg: dict) -> str:
        """
        Name list adapted from SSA baby names data and Wolfe & Caliskan (2021, EMNLP).
        See also Wikipedia: Unisex names in English.
        """
        neutral_first_names = [
            "Alex", "Taylor", "Morgan", "Casey", "Riley", "Jordan", "Avery", "Quinn", "Robin", "Cameron",
            "Jamie", "Dakota", "Skyler", "Reese", "Sydney", "Jesse", "Charlie", "Corey", "Drew", "Sam"
        ]

        # If a name is provided, use it (with short random postfix for uniqueness)
        if agent_cfg and agent_cfg.get("name"):
            return f"{agent_cfg['name']}{str(uuid.uuid4().hex)[:2]}"
        
        # Otherwise, choose a random neutral first name
        name = random.choice(neutral_first_names)
        return f"{name}"

    async def run_from_config(self, config_name: str) -> str:
        stmt = select(ConfigTable).where(ConfigTable.name == config_name)
        cfg_row = self._db.exec(stmt).one_or_none()
        if not cfg_row:
            raise ValueError(f"Config '{config_name}' not found")
        # refresh last_used timestamp for config
        now = datetime.now(timezone.utc).isoformat()
        cfg_row.last_used = now
        self._db.add(cfg_row)
        self._db.commit()
        # parse stored JSON
        try:
            cfg = {
                "agents": json.loads(cfg_row.agents),
                "settings": json.loads(cfg_row.settings),
            }
        except Exception as e:
            logger.error(f"Error parsing configuration JSON: {e}")
            raise

        simulation = self.simulation_service.create(
            Simulation(),
            commit=False,
        )
        simulation.last_used = datetime.now(timezone.utc).isoformat()

        world = World(
            simulation_id=simulation.id,
            size_x=cfg.get("settings", {}).get("world", {}).get("size", [10, 10])[0],
            size_y=cfg.get("settings", {}).get("world", {}).get("size", [10, 10])[1],
        )

        world = self.world_service.create(world, commit=False)
        self._db.add(world)

        settings = cfg.get("settings", {})
        world_settings = settings.get("world", {})
        resource_configs = world_settings.get("resources", [])
        num_regions = world_settings.get("num_regions", 1)

        # Create regions; resource creation is handled by user-provided config
        regions = self.world_service.create_regions_for_world(
            world=world,
            num_regions=num_regions,
            commit=False,
        )
        self._db.add_all(regions)

        resources: list[Resource] = []
        for res_cfg in resource_configs:
            count = res_cfg.get("count", 0)
            min_agents = res_cfg.get("minAgents", 1)
            mining_time = res_cfg.get("miningTime", 0)
            energy_yield = res_cfg.get("energyYield", 0)
            regrow_time = res_cfg.get("regrowTime", 0)
            harvesting_area = res_cfg.get("harvestingArea", 1)
            energy_yield_var = res_cfg.get("energyYieldVar", 1.0)
            regrow_var = res_cfg.get("regrowVar", 1.0)
            for _ in range(count):
                region = random.choice(regions)
                x_coord, y_coord = self.region_service._create_resource_coords(
                    x_coords=(region.x_1, region.x_2),
                    y_coords=(region.y_1, region.y_2),
                    num_resources=1,
                )[0]
                resource = Resource(
                    x_coord=x_coord,
                    y_coord=y_coord,
                    simulation_id=simulation.id,
                    world_id=world.id,
                    region_id=region.id,
                    energy_yield=energy_yield,
                    mining_time=mining_time,
                    regrow_time=regrow_time,
                    harvesting_area=harvesting_area,
                    required_agents=min_agents,
                )
                resource = self.resource_service.create(resource, commit=False)
                resources.append(resource)

        for agent_cfg in cfg.get("agents", []):
            await self._spawn_agents(simulation.id, world, agent_cfg)

        self._db.commit()

        return simulation.id

    async def _spawn_agents(self, sim_id: str, world: World, agent_cfg: dict):
        # 1) choose model (fallback auf default)
        model_name = agent_cfg.get("model") or "llama-3.3-70b-instruct"
        model_entry = AvailableModels.get(model_name)

        # 2) read out hunger attr
        attributes = agent_cfg["attributes"]
        hunger = self.find_attribute(attributes, "hunger")
        energy_level = self.find_attribute(attributes, "energyLevel")

        agents = []
        # 3) spawn count times
        for _ in range(agent_cfg.get("count", 1)):
<<<<<<< HEAD
            name = agent_cfg.get("name", "") + str(uuid.uuid4().hex)[:2]
            personality_list = agent_cfg.get("personality", ["Default"])
            personality = ", ".join(personality_list)
=======
            name = self.name_generator(agent_cfg)
>>>>>>> 6bc72bd3
            # Ensure unique (x, y) coordinates for each agent
            attempts = 0
            max_attempts = 100
            while True:
                x = random.randint(0, world.size_x - 1)
                y = random.randint(0, world.size_y - 1)
                if not any(a.x_coord == x and a.y_coord == y for a in agents):
                    break
                attempts += 1
                if attempts >= max_attempts:
                    raise RuntimeError(
                        "Could not find unique coordinates for agent after 100 attempts"
                    )
            agent = Agent(
                simulation_id=sim_id,
                model=model_entry.name,
                hunger=hunger,
                energy_level=energy_level,
                visibility_range=agent_cfg.get("visibility_range", 5),
                range_per_move=agent_cfg.get(
                    "range_per_move", 5
                ),  # TODO: make configurable
                name=name,
                personality = personality,
                x_coord=x,
                y_coord=y,
                collection_name=f"simulation_{sim_id}_agent_{name}",
            )
            agent = self.agent_service.create(agent, commit=False)
            agents.append(agent)
            logger.info(f"Orchestrator: created agent {agent.id} ({agent.name})")
            await self.nats.publish(
                message=json.dumps(
                    {
                        "type": "agent_created",
                        "simulation_id": sim_id,
                        "agent_id": agent.id,
                        "name": agent.name,
                    }
                ),
                subject=f"simulation.{sim_id}.agent.created",
            )
        self._db.add_all(agents)

    async def tick(self, sim_id: str):
        await SimulationRunner.tick_simulation(
            db=self._db,
            nats=self.nats,
            simulation_id=sim_id,
        )
        logger.info(f"Orchestrator: ticked simulation {sim_id}")
        # snapshot relationship graph for this simulation at new tick
        sim = self.simulation_service.get_by_id(sim_id)

        relationship_service = RelationshipService(self._db, self.nats)
        relationship_service.snapshot_relationship_graph(
            simulation_id=sim_id,
            tick=sim.tick,
        )
        logger.info(f"Orchestrator: snapshot relationships at tick {sim.tick}")

    async def start(self, sim_id: str):
        tick = SimulationRunner.start_simulation(
            id=sim_id,
            db=self._db,
            nats=self.nats,
        )
        logger.info(f"Orchestrator: started simulation {sim_id}")
        sim = self.simulation_service.get_by_id(sim_id)
        sim.last_used = datetime.now(timezone.utc).isoformat()
        self._db.add(sim)
        self._db.commit()

        simulation_started_message = SimulationStartedMessage(
            id=sim.id,
            tick=tick,
        )
        await simulation_started_message.publish(self.nats)

    async def stop(self, sim_id: str):
        tick = SimulationRunner.stop_simulation(
            id=sim_id,
            db=self._db,
            nats=self.nats,
        )

        simulation_stopped_message = SimulationStoppedMessage(id=sim_id, tick=tick)
        await simulation_stopped_message.publish(self.nats)
        logger.info(f"Orchestrator: stopped simulation {sim_id}")<|MERGE_RESOLUTION|>--- conflicted
+++ resolved
@@ -177,13 +177,9 @@
         agents = []
         # 3) spawn count times
         for _ in range(agent_cfg.get("count", 1)):
-<<<<<<< HEAD
-            name = agent_cfg.get("name", "") + str(uuid.uuid4().hex)[:2]
+            name = self.name_generator(agent_cfg)
             personality_list = agent_cfg.get("personality", ["Default"])
             personality = ", ".join(personality_list)
-=======
-            name = self.name_generator(agent_cfg)
->>>>>>> 6bc72bd3
             # Ensure unique (x, y) coordinates for each agent
             attempts = 0
             max_attempts = 100
