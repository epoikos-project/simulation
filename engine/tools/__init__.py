--- conflicted
+++ resolved
@@ -1,33 +1,20 @@
-<<<<<<< HEAD
-from .memory_tools import add_memory
-from .plan_tools import add_task, make_plan
-from .world_tools import harvest_resource, move
-=======
 from .conversation_tools import (
     accept_conversation_request,
     decline_conversation_request,
     start_conversation,
 )
 from .harvesting_tools import harvest_resource
+from .memory_tools import add_memory
 from .plan_tools import add_task, make_plan
 from .world_tools import move
->>>>>>> e84560a2
 
 available_tools = [
     move,
     harvest_resource,
-<<<<<<< HEAD
     add_memory,
     # make_plan,
     # add_task,
-    # take_on_task,
     # start_conversation,
-    # engage_conversation,
-=======
-    #   make_plan,
-    #   add_task,
-    start_conversation,
-    accept_conversation_request,
-    decline_conversation_request,
->>>>>>> e84560a2
+    # accept_conversation_request,
+    # decline_conversation_request,
 ]