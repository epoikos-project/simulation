--- conflicted
+++ resolved
@@ -35,14 +35,13 @@
     logger.success("Calling tool move")
     try:
         with get_session() as db:
-<<<<<<< HEAD
-            logger.debug(f"Agent {agent_id} starts moving to ({x}, {y})")
-            nats = nats_broker()
+            async with get_nats_broker() as nats:
+                logger.debug(f"Agent {agent_id} starts moving to ({x}, {y})")
 
-            agent_service = AgentService(db=db, nats=nats)
-            agent = agent_service.get_by_id(agent_id)
-            start_location = (agent.x_coord, agent.y_coord)
-            truncated_exc = None
+                agent_service = AgentService(db=db, nats=nats)
+                agent = agent_service.get_by_id(agent_id)
+                start_location = (agent.x_coord, agent.y_coord)
+                truncated_exc = None
 
             try:
                 new_location = await agent_service.move_agent(agent=agent, destination=(x, y))
@@ -51,38 +50,6 @@
                 truncated_exc = e
                 new_location = e.new_location
                 destination = str((new_location[0], new_location[1]))
-
-            agent_moved_message = AgentMovedMessage(
-                simulation_id=simulation_id,
-                id=agent_id,
-                start_location=start_location,
-                new_location=new_location,
-                destination=destination,
-                num_steps=compute_distance(start_location, new_location),
-                new_energy_level=agent.energy_level,
-            )
-            await agent_moved_message.publish(nats)
-
-            if truncated_exc is not None:
-                raise truncated_exc
-=======
-            async with get_nats_broker() as nats:
-                logger.debug(f"Agent {agent_id} starts moving to ({x}, {y})")
-
-                agent_service = AgentService(db=db, nats=nats)
-                agent = agent_service.get_by_id(agent_id)
-                start_location = (agent.x_coord, agent.y_coord)
-                truncated_exc = None
-
-                try:
-                    new_location = agent_service.move_agent(
-                        agent=agent, destination=(x, y)
-                    )
-                    destination = f"({x}, {y})"
-                except MovementTruncated as e:
-                    truncated_exc = e
-                    new_location = e.new_location
-                    destination = str((new_location[0], new_location[1]))
 
                 agent_moved_message = AgentMovedMessage(
                     simulation_id=simulation_id,
@@ -97,7 +64,6 @@
 
                 if truncated_exc is not None:
                     raise truncated_exc
->>>>>>> f2695dc1
 
     except Exception as e:
         logger.exception(e)
@@ -116,36 +82,13 @@
 
     try:
         with get_session() as db:
-<<<<<<< HEAD
-            nats = nats_broker()
+            async with get_nats_broker() as nats:
 
             agent_service = AgentService(db=db, nats=nats)
             agent = agent_service.get_by_id(agent_id)
             new_location = await agent_service.move_agent_in_random_direction(
                 agent=agent,
             )
-
-            start_location = (agent.x_coord, agent.y_coord)
-            destination = str((new_location[0], new_location[1]))
-
-            agent_moved_message = AgentMovedMessage(
-                simulation_id=simulation_id,
-                id=agent_id,
-                start_location=start_location,
-                new_location=new_location,
-                destination=destination,
-                num_steps=compute_distance(start_location, new_location),
-                new_energy_level=agent.energy_level,
-            )
-            await agent_moved_message.publish(nats)
-=======
-            async with get_nats_broker() as nats:
-
-                agent_service = AgentService(db=db, nats=nats)
-                agent = agent_service.get_by_id(agent_id)
-                new_location = agent_service.move_agent_in_random_direction(
-                    agent=agent,
-                )
 
                 start_location = (agent.x_coord, agent.y_coord)
                 destination = str((new_location[0], new_location[1]))
@@ -160,7 +103,6 @@
                     new_energy_level=agent.energy_level,
                 )
                 await agent_moved_message.publish(nats)
->>>>>>> f2695dc1
     except Exception as e:
         logger.exception(e)
         logger.error(f"Error getting agent service: {e}")
