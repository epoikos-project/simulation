--- conflicted
+++ resolved
@@ -24,11 +24,7 @@
 from messages.agent.agent_action import AgentActionMessage
 from messages.agent.agent_prompt import AgentPromptMessage
 from messages.agent.agent_response import AgentResponseMessage
-<<<<<<< HEAD
-
-=======
-from schemas.action_log import ActionLog
->>>>>>> 3da65de6
+
 from services.action_log import ActionLogService
 from services.agent import AgentService
 
@@ -190,13 +186,7 @@
     def _add_feedback(self, output: TaskResult, tool_calls: list[FunctionCall]) -> bool:
         return None
 
-<<<<<<< HEAD
-    def _update_action_log(
-        self, output: TaskResult, reason: bool, error: str | None = None
-    ):
-=======
     async def _update_action_log(self, output: TaskResult, reason: bool):
->>>>>>> 3da65de6
         if not reason:
             last_tool_call = extract_tool_call_info(output)
             last_tool_summary = summarize_tool_call(last_tool_call)
@@ -215,13 +205,7 @@
                 agent_id=self.agent.id,
                 simulation_id=self.agent.simulation_id,
                 action=last_tool_summary,
-<<<<<<< HEAD
-                feedback=(
-                    "" + error if error else self._add_feedback(output, tool_calls)
-                ),
-=======
                 feedback="ERROR!!! " + error if error else self._add_feedback(output, tool_calls),
->>>>>>> 3da65de6
                 tick=self.agent.simulation.tick,
             )
             self.action_log_service.create(
