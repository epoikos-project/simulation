from engine.context.base import BaseContext

from schemas.action_log import ActionLog
from schemas.agent import Agent
from schemas.memory_log import MemoryLog


class MemoryContext(BaseContext):
    def build(self, **kwargs) -> str:
        actions: list[ActionLog] = kwargs.get("actions", [])
        memory_logs: list[MemoryLog] = kwargs.get("memory_logs", [])

        action_log = "\n".join(
            [f" - {action.action} (Tick: {action.tick})" for action in actions]
        )

        memory_log = "\n".join(
            [
                f" - {memory.memory} (Tick: {memory.tick})"
                + (
                    " (You will lose this memory entry in the next tick. "
                    "If the information is still needed add it to your memory again)"
                    if idx == len(memory_logs) - 1
                    else ""
                )
                for idx, memory in enumerate(memory_logs)
            ]
        )

        if memory_log == "":
            memory_log = (
                "You have not added any memories yet. Consider doing so to plan ahead."
            )

        memory_description = (
            "Memory: Previously you have performed the following actions: \n"
            + action_log
            + "\nThese are the last 3 memories you saved to perform informed future actions:\n"
            + memory_log
        )

<<<<<<< HEAD
=======
        memory = "\n".join(
            [f" - {action.action} {'Feedback: ' + action.feedback if action.feedback else 'Succeeded'} (Tick: {action.tick})" for action in actions]
        )
        memory_description = "Memory: You have the following memory: " + memory

>>>>>>> e84560a2
        return memory_description<|MERGE_RESOLUTION|>--- conflicted
+++ resolved
@@ -11,7 +11,10 @@
         memory_logs: list[MemoryLog] = kwargs.get("memory_logs", [])
 
         action_log = "\n".join(
-            [f" - {action.action} (Tick: {action.tick})" for action in actions]
+            [
+                f" - {action.action} {'Feedback: ' + action.feedback if action.feedback else 'Succeeded'} (Tick: {action.tick})"
+                for action in actions
+            ]
         )
 
         memory_log = "\n".join(
@@ -39,12 +42,4 @@
             + memory_log
         )
 
-<<<<<<< HEAD
-=======
-        memory = "\n".join(
-            [f" - {action.action} {'Feedback: ' + action.feedback if action.feedback else 'Succeeded'} (Tick: {action.tick})" for action in actions]
-        )
-        memory_description = "Memory: You have the following memory: " + memory
-
->>>>>>> e84560a2
         return memory_description