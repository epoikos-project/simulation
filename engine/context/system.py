--- conflicted
+++ resolved
@@ -8,17 +8,6 @@
 
     def build(self) -> str:
         return (
-<<<<<<< HEAD
-            "You are a person living in an environment with other people. Your main goal is to survive in this environment by consuming resources in order to increase your energy level."
-            "Your energy level is reduced over time with every action you take. In order to survive you NEED to: "
-            "(1) explore the environment to discover (new) resources, "
-            "(2) harvest resources by forming plans and executing them and "
-            "(3) talk and cooperate with other agents to execute more favorable plans and collect more resources. "
-            "\nTo guide your actions, you should use the information about your environment and talk to other people that are around. "
-            # "To make informed decisions and plan ahead your actions, you should store intermediate goals in your memory. This allows you to plan ahead or remember infromation about working with other agents. "
-            "The grid you are moving on has 0,0 as its top left corner and x increases to the right and y increases downwards. E.g. moving down from (0,0) will result in (0,1) and moving right from (0,0) will result in (1,0). "
-            "IMPORTANT: Besides the 'add_memory' tool, you may only use one tool at a time, so you have to decide which tool to use next."
-=======
             "You are a person living in an environment with other people. Your main goal is to survive by consuming resources to maintain and increase your energy level.\n\n"
             "Time progresses in discrete ticks. In each tick, you may perform one action. Every action costs exactly 1 energy.\n\n"
             "To survive, you must:\n"
@@ -35,7 +24,6 @@
             "   - The first agent to begin harvesting starts the process and must wait.\n"
             "   - Once the final required agent joins, the resource is harvested, and all involved agents receive the energy reward.\n"
             "3. To harvest, you don't have to stand on top of the resource, just be in its harvesting range!.\n"
->>>>>>> e84560a2
         )
 
 
