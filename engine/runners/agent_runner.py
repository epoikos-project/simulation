--- conflicted
+++ resolved
@@ -5,6 +5,7 @@
 from clients.db import get_session
 
 from config.openai import AvailableModels
+from config import settings
 
 from engine.llm.autogen.agent import AutogenAgent
 from engine.llm.autogen.conversation import ConversationAgent
@@ -92,7 +93,6 @@
                         f"[SIM {agent.simulation.id}][AGENT {agent.id}] Agent death handled successfully"
                     )
                     return
-<<<<<<< HEAD
 
                 # Skip dead agents
                 if agent.dead:
@@ -131,48 +131,6 @@
                     return
 
                 if agent.harvesting_resource_id is not None:
-=======
-                logger.debug(
-                    f"[SIM {agent.simulation.id}][AGENT {agent.id}] Ticking conversation"
-                )
-                conversation_agent = ConversationAgent(
-                    db=db,
-                    nats=nats,
-                    agent=agent,
-                    conversation=conversation,
-                )
-                await conversation_agent.generate_with_reasoning()
-                return
-            if agent.harvesting_resource_id is not None:
-                logger.debug(
-                    f"[SIM {agent.simulation.id}][AGENT {agent.id}] Agent is harvesting resource"
-                )
-                harvesting_agent = HarvestingAgent(
-                    db=db,
-                    nats=nats,
-                    agent=agent,
-                )
-                await harvesting_agent.generate_with_reasoning()
-                return
-
-            else:
-                # first tick agent for normal action
-                agent = AutogenAgent(
-                    agent=agent,
-                    db=db,
-                    nats=nats,
-                )
-                model = AvailableModels.get(agent.agent.model)
-
-                logger.debug(
-                    f"[SIM {agent.agent.simulation.id}][AGENT {agent.agent.id}] Ticking"
-                )
-                if not model.reasoning:
-                    db.refresh(agent.agent)
-
-                    agent.toggle_tools(use_tools=False)
-                    reasoning_output = await agent.generate(reason=True)
->>>>>>> 331c4235
                     logger.debug(
                         f"[SIM {agent.simulation.id}][TICK: {agent.simulation.tick}][AGENT {agent.id}] Agent is harvesting resource"
                     )
@@ -183,20 +141,6 @@
                     )
                     await harvesting_agent.generate_with_reasoning()
                     return
-
-                    # next tick agent for plan update
-                    memory_agent = PlanAgent(
-                        db=db,
-                        nats=nats,
-                        agent=agent.agent,
-                    )
-                    memory_agent.toggle_tools(use_tools=True)
-                    memory_agent.toggle_parallel_tool_calls(use_parallel=False)
-                    await memory_agent.generate(
-                        reason=False,
-                        reasoning_output=reasoning_output.messages[1].content,
-                    )
-
                 else:
                     agent = AutogenAgent(
                         agent=agent,
@@ -228,6 +172,34 @@
                         agent.toggle_tools(use_tools=True)
                         agent.toggle_parallel_tool_calls(use_parallel=False)
                         await agent.generate(reason=False, reasoning_output=None)
+
+                        # If planning is enabled, update the plan after generating the action
+                        if agent.agent.model == "grok-3-mini":
+                            logger.debug(
+                                f"[SIM {agent.agent.simulation.id}][AGENT {agent.agent.id}] Updating plan"
+                            )
+                            plan_agent = PlanAgent(
+                                db=db,
+                                nats=nats,
+                                agent=agent.agent,
+                            )
+                            await plan_agent.generate(
+                                reason=False,
+                                reasoning_output=None,
+                            )
+                    if settings.planning_enabled:
+                        # next tick agent for plan update
+                        memory_agent = PlanAgent(
+                            db=db,
+                            nats=nats,
+                            agent=agent.agent,
+                        )
+                        memory_agent.toggle_tools(use_tools=True)
+                        memory_agent.toggle_parallel_tool_calls(use_parallel=False)
+                        await memory_agent.generate(
+                            reason=False,
+                            reasoning_output=reasoning_output.messages[1].content,
+                        )
             except openai.RateLimitError as e:
                 logger.warning(f"OpenAI Rate Limit Error: {e}")
                 await asyncio.sleep(60)
