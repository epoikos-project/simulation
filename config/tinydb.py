from pydantic_settings import BaseSettings


class TableSettings(BaseSettings):
    agent_table: str = "agents"
    simulation_table: str = "simulations"
    world: str = "world"
<<<<<<< HEAD
    region_table: str = "regions"
    resource_table: str = "resources"
=======
    configuration_table: str = "configurations"
>>>>>>> e0e95754


class TinyDBSettings(BaseSettings):
    path: str = ""
    tables: TableSettings = TableSettings()<|MERGE_RESOLUTION|>--- conflicted
+++ resolved
@@ -5,12 +5,9 @@
     agent_table: str = "agents"
     simulation_table: str = "simulations"
     world: str = "world"
-<<<<<<< HEAD
     region_table: str = "regions"
     resource_table: str = "resources"
-=======
     configuration_table: str = "configurations"
->>>>>>> e0e95754
 
 
 class TinyDBSettings(BaseSettings):
