--- conflicted
+++ resolved
@@ -106,13 +106,8 @@
     - tick: if provided, graph at that tick; otherwise latest.
     - agent_id: if provided, only return that agent + its neighbors.
     """
-<<<<<<< HEAD
-    graph = get_relationship_graph(
-        session=db,
-=======
     relationship_service = RelationshipService(db=db, nats=None)
     graph = relationship_service.get_relationship_graph(
->>>>>>> f6dd0121
         simulation_id=simulation_id,
         tick=tick,
         agent_id=agent_id,
