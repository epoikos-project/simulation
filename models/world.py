--- conflicted
+++ resolved
@@ -6,17 +6,13 @@
 from loguru import logger
 from messages.world.agent_moved import AgentMovedMessage
 from messages.world.agent_placed import AgentPlacedMessage
-<<<<<<< HEAD
+from messages.world.resource_harvested import ResourceHarvestedMessage
 from models.context import (
     AgentObservation,
     ObservationType,
     ResourceObservation,
     Observation,
 )
-=======
-from messages.world.resource_harvested import ResourceHarvestedMessage
-from models.context import AgentObservation, ObservationType, ResourceObservation
->>>>>>> 4e0a93e4
 from models.map import Map
 from models.region import Region
 from models.resource import Resource
