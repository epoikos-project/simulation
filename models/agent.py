import uuid
import json

from autogen_agentchat.agents import AssistantAgent
from autogen_ext.models.openai import OpenAIChatCompletionClient
from autogen_core.tools import BaseTool, FunctionTool
from autogen_core import CancellationToken
from pymilvus import MilvusClient
from tinydb import TinyDB
from tinydb.queries import Query

from langfuse.decorators import observe, langfuse_context

from clients.nats import Nats
from config.base import settings
from config.openai import AvailableModels, ModelEntry, ModelName

from messages.agent import AgentCreatedMessage
from datetime import datetime
from typing import cast, Callable, List
from functools import partial

from models.context import Observation, Message
from models.prompting import (
    SYSTEM_MESSAGE,
    DESCRIPTION,
    HungerContextPrompt,
    ObservationContextPrompt,
    PlanContextPrompt,
    ConversationContextPrompt,
    MemoryContextPrompt,
)
from models.world import World
from tools import available_tools
from models.relationship import RelationshipManager  # , RelationshipType
from models.utils import extract_tool_call_info

from loguru import logger


class Agent:
    def __init__(
        self,
        milvus: MilvusClient,
        db: TinyDB,
        nats: Nats,
        simulation_id: str,
        model: ModelEntry = AvailableModels.get("llama-3.3-70b-instruct"),
        id: str | None = None,
    ):
        if id is None:
            self.id = uuid.uuid4().hex
        else:
            self.id = id

        self.name: str = ""
        self._client: OpenAIChatCompletionClient = cast(
            OpenAIChatCompletionClient, None
        )
        self.autogen_agent: AssistantAgent = cast(AssistantAgent, None)
        self.model = model.name

        self._milvus = milvus
        self._db = db
        self._nats = nats
        self.simulation_id = simulation_id

        self.collection_name = f"agent_{self.id}"

        # TODO: a bit of a mix between ids, context objects etc. could maybe be improved
        self.energy_level: int = 0
        self.hunger: int = 0
        self.visibility_range: int = 0
        self.range_per_move: int = 3

        self.world: World = None

        self.observations: list[Observation] = []
        self.message: Message = Message(content="", sender_id="")
        self.conversation_id: str = ""
        self.plan_participation: list[str] = []
        self.assigned_tasks: list[str] = []
        self.memory: str = ""
        # objective: str # could be some sort of description to guide the agents actions
        # personality: str # might want to use that later

        self.relationship_manager = RelationshipManager()

    def _initialize_llm(self, model_name: ModelName):
        model = AvailableModels.get(model_name)
        self._client = OpenAIChatCompletionClient(
            model=model.name,
            model_info=model.info,
            base_url=settings.openai.baseurl,
            api_key=settings.openai.apikey,
        )

        tools: List[BaseTool] = [self.make_bound_tool(tool) for tool in available_tools]
        # TODO: make tools adaptive to current context: eg. make plan only if no plan exists

        self.autogen_agent = AssistantAgent(
            name=f"{self.name}",
            model_client=self._client,
            system_message=SYSTEM_MESSAGE,
            description=DESCRIPTION.format(
                id=self.id,
                name=self.name,
                # personality=self.personality
            ),
            reflect_on_tool_use=False,  # False as our current tools do not return text
            model_client_stream=False,
            tools=tools,
            # memory=[]
        )

    def make_bound_tool(
        self, func: Callable, *, name: str | None = None, description: str | None = None
    ) -> FunctionTool:
        """
        Wraps `func` so that every call gets self.id and self.simulation_id
        injected as the last two positional args, then wraps that in a FunctionTool.
        """
        bound = partial(func, agent_id=self.id, simulation_id=self.simulation_id)
        return FunctionTool(
            name=name or func.__name__,
            description=description or (func.__doc__ or ""),
            func=bound,
        )

    def _create_collection(self):
        self._milvus.create_collection(
            collection_name=self.collection_name, dimension=128
        )

    def _create_in_db(self, location: tuple[int, int] = (0, 0)):
        table = self._db.table(settings.tinydb.tables.agent_table)
        table.insert(
            {
                "id": self.id,
                "collection_name": self.collection_name,
                "simulation_id": self.simulation_id,
                "name": self.name,
                "model": self.model,
                "energy_level": self.energy_level,
                "hunger": self.hunger,
                "x_coord": location[0],
                "y_coord": location[1],
                "visibility_range": self.visibility_range,
                "range_per_move": self.range_per_move,
            }
        )

    def _load_from_db(self):
        table = self._db.table(settings.tinydb.tables.agent_table)
        agent = table.search(Query()["id"] == self.id)

        if not agent:
            raise ValueError(f"Agent with id {self.id} not found in database.")
        return agent[0]

    def get_location(self):
        """Get the agent's current location."""
        table = self._db.table(settings.tinydb.tables.agent_table)
        agent = table.get(Query()["id"] == self.id)
        if not agent:
            raise ValueError(f"Agent with id {self.id} not found in database.")
        return (agent["x_coord"], agent["y_coord"])

    def load(self):
        logger.debug(f"Loading agent {self.id}")
        try:
            result = self._load_from_db()
            self.collection_name = result["collection_name"]
            self.simulation_id = result["simulation_id"]
            self.name = result["name"]
            self.model = result["model"]
            self.energy_level = result["energy_level"]
            self.hunger = result["hunger"]
            self.visibility_range = result["visibility_range"]
            self.range_per_move = result["range_per_move"]

            self.world = World(
                simulation_id=self.simulation_id, db=self._db, nats=self._nats
            )
            self.world.load()
        except ValueError:
            logger.warning(f"Agent {self.id} not found in database")
            raise ValueError()

        try:
            self._initialize_llm(self.model)
        except Exception as e:
            logger.error(f"Error initializing LLM for agent {self.id}: {e}")
            raise ValueError(f"Error initializing LLM for agent {self.id}: {e}")

    def delete(self):
        logger.info(f"Deleting agent {self.id}")
        table = self._db.table(settings.tinydb.tables.agent_table)
        table.remove(Query()["id"] == self.id)
        self._milvus.drop_collection(self.collection_name)

    async def create(
        self,
        *,
        energy_level: int = 20,
        hunger: int = 20,
        visibility_range: int = 5,
        range_per_move: int = 1,
    ):
        logger.info(f"Creating agent {self.id}")

        self.world = World(
            simulation_id=self.simulation_id, db=self._db, nats=self._nats
        )
        self.world.load()

        # TODO: initialize with function parameters
        self.energy_level = energy_level
        self.hunger = hunger
        self.visibility_range = visibility_range
        self.range_per_move = range_per_move

        # Create agent location if not provided
        location = self._create_agent_location()
        # Store agent in database
        self._create_collection()
        self._create_in_db(location=location)

        # Place agent in the world
        await self.world.place_agent(self.id, location)

        # TODO: extend AgentCreatedMessage to include more information
        agent_created_message = AgentCreatedMessage(
            id=self.id,
            name=self.name,
            simulation_id=self.simulation_id,
        )

        # Publish the agent created message to NATS
        await agent_created_message.publish(self._nats)

    def _create_agent_location(self):
        """Create a random location for the agent in the world."""
        return self.world.get_random_agent_location()

    def _load_context(self):
        """Load the context from the database or other storage."""

        # hunger level
        table = self._db.table(settings.tinydb.tables.agent_table)
        docs = table.search(Query().id == self.id)
        self.energy_level = docs[0].get("energy_level", 0) if docs else 0
        self.hunger = docs[0].get("hunger", 0) if docs else 0

        # observations
        self.observations.extend(self.world.load_agent_context(self.id))

        # messages
        conversation_table = self._db.table(
            settings.tinydb.tables.agent_conversation_table
        )
        conversation = conversation_table.search(
            (Query().agent_ids.any(self.id)) & (Query().status == "active")
        )
        if conversation:
            self.conversation_id = conversation[0]["id"]
            self.message = Message(
                content=conversation[0]["messages"][-1]["content"],
                sender_id=conversation[0]["messages"][-1]["sender_id"],
            )

        # plans and tasks
        table = self._db.table(settings.tinydb.tables.plan_table, cache_size=0)
        plan_ownership = table.get(Query().owner == self.id)
        self.plan_ownership = plan_ownership["id"] if plan_ownership else None  # type: ignore

        plan_table = self._db.table(settings.tinydb.tables.plan_table)
        plan_db = plan_table.search(Query().participants.any(self.id))  # type: ignore
        self.plan_participation = [plan["id"] for plan in plan_db] if plan_db else []

        task_table = self._db.table(settings.tinydb.tables.task_table, cache_size=0)
        assigned_tasks = task_table.search(Query().worker == self.id)
        self.assigned_tasks = (
            [task["id"] for task in assigned_tasks] if assigned_tasks else []
        )

    def build_context(self) -> str:
        """Get the context for the agent."""
        self._load_context()

<<<<<<< HEAD
        parts = [
            HungerContextPrompt().build(self.hunger),
            ObservationContextPrompt().build(self.observations),
            PlanContextPrompt().build(
                self.plan_ownership,
                self.plan_participation,
                self.assigned_tasks,
                self.simulation_id,
            ),
            ConversationContextPrompt().build(self.message, self.conversation_id),
            MemoryContextPrompt().build(self.memory),
=======
        if self.energy_level < self.hunger:
            hunger_description = f"Your current energy level is {self.energy_level}. You are starving and NEED to eat something. For this you need to find and harvest a resource. "
        else:
            hunger_description = f"Your current energy level is {self.energy_level}. "

        observation_description = (
            "You have made the following observations in your surroundings: "
            + "; ".join([str(obs) for obs in self.observations])
            if self.observations
            else "You have not made any observations yet. "
        )

        plan_obj = (
            get_plan(self._db, self._nats, self.get_plan_id(), self.simulation_id)
            if self.get_plan_id()
            else None
        )
        plan_context = (
            PlanContext(
                id=plan_obj.id,
                owner=plan_obj.owner if plan_obj.owner else "",
                goal=plan_obj.goal if plan_obj.goal else "",
                participants=plan_obj.get_participants(),
                tasks=plan_obj.get_tasks(),
                total_payoff=plan_obj.total_payoff,
            )
            if plan_obj
            else None
        )

        if plan_obj:
            tasks_obj = [
                get_task(self._db, self._nats, task_id, self.simulation_id)
                for task_id in plan_obj.get_tasks()
            ]
        else:
            tasks_obj = []
        tasks_context = [
            TaskContext(
                id=task.id,
                plan_id=task.plan_id,
                target=task.target,
                payoff=task.payoff,
                # status=task.status,
                worker=task.worker,
            )
            for task in tasks_obj
>>>>>>> 4e0a93e4
        ]
        context = "\n".join(parts)
        context += "\nGiven this information now decide on your next action by performing a tool call."
        return context

    def _get_energy(self) -> int:
        """Get the agent's energy level."""
        table = self._db.table(settings.tinydb.tables.agent_table)
        agent = table.get(
            Query().id == self.id & Query().simulation_id == self.simulation_id
        )
        return agent.get("energy_level", 0) if agent else 0

    def update_agent_energy(self, energy_delta: int):
        """Update the agent's energy level."""
        self.energy_level = self._get_energy() + energy_delta
        table = self._db.table(settings.tinydb.tables.agent_table)
        table.update(
            {"energy_level": self.energy_level},
            Query().id == self.id,
            Query().simulation_id == self.simulation_id,
        )

    def _get_energy_consumption(self) -> int:
        """Get the energy consumption of the agent with regard to the region."""
        table = self._db.table(settings.tinydb.tables.region_table)
        region = table.get(
            Query().simulation_id
            == self.simulation_id & Query().x_1
            <= self.location[0] & Query().x_2
            >= self.location[0] & Query().y_1
            <= self.location[1] & Query().y_2
            >= self.location[1]
        )
        energy_cost = region["region_energy_cost"] if region else 0
        return energy_cost

    @observe(as_type="generation", name="Agent Tick")
    async def trigger(self):
        self._db.clear_cache()
        logger.debug(f"Ticking agent {self.id}")

        langfuse_context.update_current_trace(
            name=f"Agent Tick {self.name}",
            metadata={"agent_id": self.id},
            session_id=self.simulation_id,
        )
        langfuse_context.update_current_observation(model=self.model, name="Agent Call")
<<<<<<< HEAD
        context = self.build_context()
=======
        # update agent energy
        self.update_agent_energy(self._get_energy_consumption())
        context = self.get_context()
        # memory = self.get_memory() # TODO: if decided to implement here remove from get_context
        # self.autogen_agent.memory = memory
        # TODO: trigger any other required logic
>>>>>>> 4e0a93e4

        output = await self.autogen_agent.run(
            task=context, cancellation_token=CancellationToken()
        )

        langfuse_context.update_current_observation(
            usage_details={
                "input_tokens": self._client.actual_usage().prompt_tokens,
                "output_tokens": self._client.actual_usage().completion_tokens,
            },
            input={
                "system_message": self.autogen_agent._system_messages[0].content,
                "description": self.autogen_agent._description,
                "context": context,
                "tools": [tool.schema for tool in self.autogen_agent._tools],
            },
            metadata=extract_tool_call_info(output),
        )
        return output

    #### === Turn-based communication -> TODO: consider to rework this! === ###
    # TODO: check if conversation has id/ name of other agent so llm know who its talking to
    async def send_message_to_agent(self, target_agent_id: str, content: str) -> str:
        """Send a message to another agent and update relationship based on interaction."""
        await self._nats.publish(
            message=json.dumps(
                {
                    "content": content,
                    "type": "agent_communication",
                    "from_agent_id": self.id,
                    "to_agent_id": target_agent_id,
                }
            ),
            subject=f"simulation.{self.simulation_id}.agent.{target_agent_id}",
        )
        # Update relationship based on message content
        # This is a simple implementation - in a real system, you might want to analyze
        # the message content to determine the sentiment change
        self.relationship_manager.update_relationship(self.id, target_agent_id, 0.1)

        return target_agent_id

    def receive_conversation_context(self, conversation_id: str):
        table = self._db.table("agent_conversations")
        conversation = table.get(Query().id == conversation_id)
        return conversation

    async def process_turn(self, conversation_id: str):
        """Process the agent's turn in a conversation"""
        logger.info(
            f"Agent {self.id} processing turn for conversation {conversation_id}"
        )
        # Get conversation context

        conversation = self.receive_conversation_context(conversation_id)
        logger.info(f"Conversation context: {conversation}")

        if not conversation:
            logger.warning(f"No conversation context found for {conversation_id}")
            return "I'm ready to start the conversation.", True
        # Format conversation for the LLM
        formatted_conversation = self._format_conversation_for_llm(conversation)
        logger.info(f"Formatted conversation for LLM: {formatted_conversation}")

        try:
            logger.info("Calling LLM for response")

            chat_agent = AssistantAgent(
                name=f"{self.name}",
                model_client=self._client,
                system_message=SYSTEM_MESSAGE,
                description=DESCRIPTION.format(
                    id=self.id,
                    name=self.name,
                    # personality=self.personality
                ),
                reflect_on_tool_use=False,  # False as our current tools do not return text
                model_client_stream=False,
                # memory=[]
            )
            response = await chat_agent.run(task=formatted_conversation)
            logger.info(f"LLM response: {response}")

            if not response or not response.messages:
                logger.error("No messages in LLM response")
                content = "I'm thinking about how to respond..."
            else:
                content = response.messages[-1].content
                logger.info(f"Extracted content: {content}")
        except Exception as e:
            logger.error(f"Error processing turn for agent {self.id}: {str(e)}")
            content = "I encountered an error while processing my turn."
        # Check if the agent wants to end the conversation
        should_continue = "END_CONVERSATION" not in content.upper()
        logger.info(f"Should continue conversation: {should_continue}")

        # Store the message
        try:
            await self._store_message_in_conversation(conversation_id, content)
            logger.info("Message stored successfully")
        except Exception as e:
            logger.error(f"Error storing message: {str(e)}")

        return content, should_continue

    def _format_conversation_for_llm(self, conversation):
        """Format the conversation history for the LLM"""
        logger.info("Formatting conversation for LLM")
        context = """You are in a conversation with another agent. Your goal is to engage in meaningful dialogue.
        Review the conversation history below and respond appropriately.
        Your response should be natural and conversational.
        If you want to end the conversation, include 'END_CONVERSATION' in your response.\n\n"""

        if not conversation.get("messages"):
            logger.info("No previous messages, starting new conversation")
            context += "This is the start of the conversation. Please introduce yourself and start the discussion."
            return context

        logger.info(f"Formatting {len(conversation['messages'])} previous messages")

        # Include relationship information
        relationship_info = "Relationship Information:\n"
        for agent_id in conversation.get("agent_ids", []):
            if agent_id != self.id:
                relationship_status = self.get_relationship_status(agent_id)
                relationship_info += (
                    f"Your relationship with Agent {agent_id}: {relationship_status}\n"
                )
        context += relationship_info + "\n"

        for msg in conversation["messages"]:
            sender = (
                "You" if msg["sender_id"] == self.id else f"Agent {msg['sender_id']}"
            )
            context += f"{sender}: {msg['content']}\n\n"

        context += "Your turn to respond. Make sure to be engaging and continue the conversation naturally."
        logger.info("Conversation formatted successfully")
        return context

    def get_relationship_status(self, target_agent_id: str) -> str:
        """Get the relationship status with another agent."""
        relationship = self.relationship_manager.get_relationship(
            self.id, target_agent_id
        )
        return relationship.relationship_type.value

    def update_relationship(
        self, target_agent_id: str, sentiment_change: float
    ) -> None:
        """Update the relationship with another agent."""
        self.relationship_manager.update_relationship(
            self.id, target_agent_id, sentiment_change
        )

    def _store_message_in_conversation(self, conversation_id: str, content: str):
        """Store a message in the conversation"""
        table = self._db.table("agent_conversations")
        conversation = table.get(Query().id == conversation_id)

        if not conversation:
            return False

        conversation["messages"].append(
            {"sender_id": self.id, "content": content, "timestamp": str(datetime.now())}
        )

        table.update(conversation, Query().id == conversation_id)
        return True<|MERGE_RESOLUTION|>--- conflicted
+++ resolved
@@ -288,7 +288,6 @@
         """Get the context for the agent."""
         self._load_context()
 
-<<<<<<< HEAD
         parts = [
             HungerContextPrompt().build(self.hunger),
             ObservationContextPrompt().build(self.observations),
@@ -300,60 +299,11 @@
             ),
             ConversationContextPrompt().build(self.message, self.conversation_id),
             MemoryContextPrompt().build(self.memory),
-=======
-        if self.energy_level < self.hunger:
-            hunger_description = f"Your current energy level is {self.energy_level}. You are starving and NEED to eat something. For this you need to find and harvest a resource. "
-        else:
-            hunger_description = f"Your current energy level is {self.energy_level}. "
-
-        observation_description = (
-            "You have made the following observations in your surroundings: "
-            + "; ".join([str(obs) for obs in self.observations])
-            if self.observations
-            else "You have not made any observations yet. "
-        )
-
-        plan_obj = (
-            get_plan(self._db, self._nats, self.get_plan_id(), self.simulation_id)
-            if self.get_plan_id()
-            else None
-        )
-        plan_context = (
-            PlanContext(
-                id=plan_obj.id,
-                owner=plan_obj.owner if plan_obj.owner else "",
-                goal=plan_obj.goal if plan_obj.goal else "",
-                participants=plan_obj.get_participants(),
-                tasks=plan_obj.get_tasks(),
-                total_payoff=plan_obj.total_payoff,
-            )
-            if plan_obj
-            else None
-        )
-
-        if plan_obj:
-            tasks_obj = [
-                get_task(self._db, self._nats, task_id, self.simulation_id)
-                for task_id in plan_obj.get_tasks()
-            ]
-        else:
-            tasks_obj = []
-        tasks_context = [
-            TaskContext(
-                id=task.id,
-                plan_id=task.plan_id,
-                target=task.target,
-                payoff=task.payoff,
-                # status=task.status,
-                worker=task.worker,
-            )
-            for task in tasks_obj
->>>>>>> 4e0a93e4
         ]
         context = "\n".join(parts)
         context += "\nGiven this information now decide on your next action by performing a tool call."
         return context
-
+    
     def _get_energy(self) -> int:
         """Get the agent's energy level."""
         table = self._db.table(settings.tinydb.tables.agent_table)
@@ -397,16 +347,9 @@
             session_id=self.simulation_id,
         )
         langfuse_context.update_current_observation(model=self.model, name="Agent Call")
-<<<<<<< HEAD
-        context = self.build_context()
-=======
         # update agent energy
         self.update_agent_energy(self._get_energy_consumption())
-        context = self.get_context()
-        # memory = self.get_memory() # TODO: if decided to implement here remove from get_context
-        # self.autogen_agent.memory = memory
-        # TODO: trigger any other required logic
->>>>>>> 4e0a93e4
+        context = self.build_context()
 
         output = await self.autogen_agent.run(
             task=context, cancellation_token=CancellationToken()
