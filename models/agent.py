import uuid
import json

from autogen_agentchat.agents import AssistantAgent
from autogen_ext.models.openai import OpenAIChatCompletionClient
from autogen_core.tools import BaseTool, FunctionTool
from autogen_core import CancellationToken
from pymilvus import MilvusClient
from tinydb import TinyDB
from tinydb.queries import Query

from langfuse.decorators import observe, langfuse_context

from clients.nats import Nats
from config.base import settings
from config.openai import AvailableModels, ModelEntry, ModelName

from messages.agent import AgentCreatedMessage
from datetime import datetime
from typing import cast, Callable, List
from functools import partial

from models.plan import get_plan
from models.task import get_task
from models.context import (
    Observation,
    AgentObservation,
    ResourceObservation,
    ObstacleObservation,
    # OtherObservation,
    Message,
    ObservationType,
    PlanContext,
    TaskContext,
)
from models.prompting import SYSTEM_MESSAGE, DESCRIPTION
from models.world import World
from tools import available_tools
from models.relationship import RelationshipManager, RelationshipType
from models.utils import extract_tool_call_info

from loguru import logger


class Agent:
    def __init__(
        self,
        milvus: MilvusClient,
        db: TinyDB,
        nats: Nats,
        simulation_id: str,
        model: ModelEntry = AvailableModels.get("llama-3.3-70b-instruct"),
        id: str | None = None,
    ):
        if id is None:
            self.id = uuid.uuid4().hex
        else:
            self.id = id

        self.name: str = ""
        self._client: OpenAIChatCompletionClient = cast(
            OpenAIChatCompletionClient, None
        )
        self.autogen_agent: AssistantAgent = cast(AssistantAgent, None)
        self.model = model.name

        self._milvus = milvus
        self._db = db
        self._nats = nats
        self.simulation_id = simulation_id

        self.collection_name = f"agent_{self.id}"

        # TODO: a bit of a mix between ids, context objects etc. could maybe be improved
        self.energy_level: int = 0
        self.hunger: int = 0
        self.visibilty_range: int = 0
        self.range_per_move: int = 3

        self.world: World = None

        self.observations: list[Observation] = []
        self.message: Message = Message(content="", sender_id="")
        self.conversation_id: str = ""
        self.participating_plans: list[str] = []
        self.assigned_tasks: list[str] = []
        self.memory: str = ""
        # objective: str # could be some sort of description to guide the agents actions
        # personality: str # might want to use that later

        self.relationship_manager = RelationshipManager()

    def _initialize_llm(self, model_name: ModelName):
        model = AvailableModels.get(model_name)
        self._client = OpenAIChatCompletionClient(
            model=model.name,
            model_info=model.info,
            base_url=settings.openai.baseurl,
            api_key=settings.openai.apikey,
        )

        tools: List[BaseTool] = [self.make_bound_tool(tool) for tool in available_tools]

        self.autogen_agent = AssistantAgent(
            name=f"{self.name}",
            model_client=self._client,
            system_message=SYSTEM_MESSAGE,
            description=DESCRIPTION.format(
                id=self.id,
                name=self.name,
                # personality=self.personality
            ),
            reflect_on_tool_use=False,  # False as our current tools do not return text
            model_client_stream=False,
            tools=tools,
            # memory=[]
        )

    def make_bound_tool(
        self, func: Callable, *, name: str | None = None, description: str | None = None
    ) -> FunctionTool:
        """
        Wraps `func` so that every call gets self.id and self.simulation_id
        injected as the last two positional args, then wraps that in a FunctionTool.
        """
        bound = partial(func, agent_id=self.id, simulation_id=self.simulation_id)
        return FunctionTool(
            name=name or func.__name__,
            description=description or (func.__doc__ or ""),
            func=bound,
        )
        # TODO: if needed adopt this to use more/ flexible arguments

    def _create_collection(self):
        self._milvus.create_collection(
            collection_name=self.collection_name, dimension=128
        )

    def _create_in_db(self, location: tuple[int, int] = (0, 0)):
        table = self._db.table(settings.tinydb.tables.agent_table)
        table.insert(
            {
                "id": self.id,
                "collection_name": self.collection_name,
                "simulation_id": self.simulation_id,
                "name": self.name,
                "model": self.model,
                "energy_level": self.energy_level,
                "hunger": self.hunger,
                "x_coord": location[0],
                "y_coord": location[1],
                "visibility_range": self.visibilty_range,
                "range_per_move": self.range_per_move,
            }
        )

    def _load_from_db(self):
        table = self._db.table(settings.tinydb.tables.agent_table)
        agent = table.search(Query()["id"] == self.id)

        if not agent:
            raise ValueError(f"Agent with id {self.id} not found in database.")
        return agent[0]

    def get_location(self):
        """Get the agent's current location."""
        table = self._db.table(settings.tinydb.tables.agent_table)
        agent = table.get(Query()["id"] == self.id)
        if not agent:
            raise ValueError(f"Agent with id {self.id} not found in database.")
        return (agent["x_coord"], agent["y_coord"])

    def load(self):
        logger.debug(f"Loading agent {self.id}")
        try:
            result = self._load_from_db()
            self.collection_name = result["collection_name"]
            self.simulation_id = result["simulation_id"]
            self.name = result["name"]
            self.model = result["model"]
            self.energy_level = result["energy_level"]
            self.hunger = result["hunger"]
            self.visibilty_range = result["visibility_range"]
            self.range_per_move = result["range_per_move"]

            self.world = World(
                simulation_id=self.simulation_id, db=self._db, nats=self._nats
            )
            self.world.load()
        except ValueError:
            logger.warning(f"Agent {self.id} not found in database")
            raise ValueError()

        try:
            self._initialize_llm(self.model)
        except Exception as e:
            logger.error(f"Error initializing LLM for agent {self.id}: {e}")
            raise ValueError(f"Error initializing LLM for agent {self.id}: {e}")

        # could maybe also use autogen native functionalities to dump and load agents from database, but I guess this is fine
        # https://microsoft.github.io/autogen/stable/user-guide/agentchat-user-guide/serialize-components.html#agent-example

    def delete(self):
        logger.info(f"Deleting agent {self.id}")
        table = self._db.table(settings.tinydb.tables.agent_table)
        table.remove(Query()["id"] == self.id)
        self._milvus.drop_collection(self.collection_name)

    async def create(
        self,
        *,
        energy_level: int = 20,
        hunger: int = 20,
        visibility_range: int = 5,
        range_per_move: int = 1,
    ):
        logger.info(f"Creating agent {self.id}")

        self.world = World(
            simulation_id=self.simulation_id, db=self._db, nats=self._nats
        )
        self.world.load()

        # TODO: initialize with function parameters
        self.energy_level = energy_level
        self.hunger = hunger
        self.visibilty_range = visibility_range
        self.range_per_move = range_per_move

        # Create agent location if not provided
        location = self._create_agent_location()
        # Store agent in database
        self._create_collection()
        self._create_in_db(location=location)

        # Place agent in the world
        await self.world.place_agent(self.id, location)

        # TODO: extend AgentCreatedMessage to include more information
        agent_created_message = AgentCreatedMessage(
            id=self.id,
            name=self.name,
            simulation_id=self.simulation_id,
        )

        # Publish the agent created message to NATS
        await agent_created_message.publish(self._nats)

    def get_plan_id(self) -> str:
        """Get the plan ID of the agent."""
        table = self._db.table(settings.tinydb.tables.plan_table, cache_size=0)
        plan = table.get(Query().owner == self.id)
        return plan["id"] if plan else None

    def _create_agent_location(self):
        """Create a random location for the agent in the world."""
        return self.world.get_random_agent_location()

    # TODO: consider if this can be moved elsewhere and broken up into smaller parts
    def _load_context(self):
        """Load the context from the database or other storage."""
        # TODO: most of this is just mocked for now. replace with actual loading logic!

        # current hunger level
        table = self._db.table(settings.tinydb.tables.agent_table)
        docs = table.search(Query().id == self.id)
        self.energy_level = docs[0].get("energy_level", 0) if docs else 0
        self.hunger = docs[0].get("hunger", 0) if docs else 0

        # observations from the world
        # TODO: get other observations apart from resources and agents
        # TODO: improve formatting
        self.observations.extend(self.world.load_agent_context(self.id))

        # messages by other agents
        conversation_table = self._db.table(
            settings.tinydb.tables.agent_conversation_table
        )
        conversation = conversation_table.search(
            (Query().agent_ids.any(self.id)) & (Query().status == "active")
        )
        if conversation:
            self.conversation_id = conversation[0]["id"]
            self.message = Message(
                content=conversation[0]["messages"][-1]["content"],
                sender_id=conversation[0]["messages"][-1]["sender_id"],
            )

        # plans this agent is participating in
        plan_table = self._db.table(settings.tinydb.tables.plan_table)
        plan_db = plan_table.search(Query().participants.any(self.id))  # type: ignore
        self.participating_plans = [plan["id"] for plan in plan_db] if plan_db else []

        task_table = self._db.table(settings.tinydb.tables.task_table, cache_size=0)
        assigned_tasks = task_table.search(Query().worker == self.id)
        self.assigned_tasks = (
            [task["id"] for task in assigned_tasks] if assigned_tasks else []
        )

    def get_context(self) -> str:
        """Get the context for the agent."""
        self._load_context()

        if self.energy_level < self.hunger:
            hunger_description = f"Your current energy level is {self.energy_level}. You are starving and NEED to eat something. For this you need to find and harvest a resource. "
        else:
            hunger_description = f"Your current energy level is {self.energy_level}. "

        observation_description = (
            "You have made the following observations in your surroundings: "
            + "; ".join([str(obs) for obs in self.observations])
            if self.observations
            else "You have not made any observations yet. "
        )

        plan_obj = (
            get_plan(self._db, self._nats, self.get_plan_id(), self.simulation_id)
            if self.get_plan_id()
            else None
        )
        plan_context = (
            PlanContext(
                id=plan_obj.id,
                owner=plan_obj.owner if plan_obj.owner else "",
                goal=plan_obj.goal if plan_obj.goal else "",
                participants=plan_obj.get_participants(),
                tasks=plan_obj.get_tasks(),
                total_payoff=plan_obj.total_payoff,
            )
            if plan_obj
            else None
        )

        if plan_obj:
            tasks_obj = [
                get_task(self._db, self._nats, task_id, self.simulation_id)
                for task_id in plan_obj.get_tasks()
            ]
        else:
            tasks_obj = []
        tasks_context = [
            TaskContext(
                id=task.id,
                plan_id=task.plan_id,
                target=task.target,
                payoff=task.payoff,
                # status=task.status,
                worker=task.worker,
            )
            for task in tasks_obj
        ]

        plans_description = (
            f"You are the owner of the following plan: {plan_context}. "
            f"These are the tasks in detail: "
            + ", ".join(map(str, tasks_context))
            + (
                "\n You have 0 tasks in your plan, it might make sense to add tasks using the add_task tool."
                if not tasks_context
                else ""
            )
            if plan_context
            else "You do not own any plans. "
        )

        # TODO
        # participating_plans_description = (
        #     "You are currently participating in the following plans: "
        #     + "; ".join(self.participating_plans)
        #     + "As part of these plans you are assigned to the following tasks: "
        #     + ", ".join(self.assigned_tasks)
        #     if self.participating_plans
        #     else "You are not currently participating in any plans and are not assigned to any tasks. "
        # )

        message_description = (
            f"There is a new message from: {self.message.sender_id}. If appropriate consider replying. If you do not reply the conversation will be terminated. <Message start> {self.message.content} <Message end> "
            if self.message.content
            else "There are no current messages from other people. "
        )  # TODO: add termination logic or reconsider how this should work. Consider how message history is handled.
        # Should not overflow the context. Maybe have summary of conversation and newest message.
        # Then if decide to reply this is handled by other agent (MessageAgent) that gets the entire history and sends the message.
        # While this MessageAgent would also need quite the same context as here, its task would only be the reply and not deciding on a tool call.

        memory_description = (
            "You have the following memory: " + self.memory
            if self.memory
            else "You do not have any memory about past observations and events. "
        )  # TODO: either pass this in prompt here or use autogen memory field

        conversation_observation = (
            f"You are currently engaged in a conversation with another agent with ID: {self.conversation_id}. "
            if self.conversation_id
            else ""
        )
        has_plan = (
            "You ALREADY HAVE a plan."
            if self.get_plan_id()
            else "You do not have a plan"
        )
        has_three_tasks = (
            "YOU ALREADY HAVE 3 tasks."
            if plan_obj and len(plan_obj.get_tasks()) >= 3
            else "You do not have 3 tasks."
        )
        context_description = (
            f"{hunger_description}.\n\n"
            f"{observation_description}.\n\n"
            f"{conversation_observation}.\n\n"
            f"{plans_description}.\n\n"
            f"{message_description}\n\n"
            f"{memory_description}\n\n"
            f"Your current location is {self.get_location()}. \n\n"
            f"IMPORTANT: You can ONLY HAVE ONE PLAN {has_plan}.\n"
            f"If you have a plan always add at least one task, at most 3. {has_three_tasks} \n"
            f"Once you have a plan and tasks, start moving towards the target of the task. \n"
            f"If you are close to an agent, engage in conversation with them. \n"
            f"Given this information now decide on your next action by performing a tool call."
        )
        # TODO: improve formatting!

        return context_description

    def _get_energy(self) -> int:
        """Get the agent's energy level."""
        table = self._db.table(settings.tinydb.tables.agent_table)
        agent = table.get(
<<<<<<< HEAD
            (Query().id == self.id) & (Query().simulation_id == self.simulation_id)
=======
            Query().id == self.id & Query().simulation_id == self.simulation_id
>>>>>>> 4e0a93e4
        )
        return agent.get("energy_level", 0) if agent else 0

    def update_agent_energy(self, energy_delta: int):
        """Update the agent's energy level."""
        self.energy_level = self._get_energy() + energy_delta
        table = self._db.table(settings.tinydb.tables.agent_table)
        table.update(
            {"energy_level": self.energy_level},
<<<<<<< HEAD
            (Query().id == self.id) & (Query().simulation_id == self.simulation_id),
=======
            Query().id == self.id,
            Query().simulation_id == self.simulation_id,
>>>>>>> 4e0a93e4
        )

    def _get_energy_consumption(self) -> int:
        """Get the energy consumption of the agent with regard to the region."""
<<<<<<< HEAD
        location = self.get_location()
        table = self._db.table(settings.tinydb.tables.region_table)
        region = table.get(
            (Query().simulation_id == self.simulation_id)
            & (Query().x_1 <= location[0])
            & (Query().x_2 >= location[0])
            & (Query().y_1 <= location[1])
            & (Query().y_2 >= location[1])
=======
        table = self._db.table(settings.tinydb.tables.region_table)
        region = table.get(
            Query().simulation_id
            == self.simulation_id & Query().x_1
            <= self.location[0] & Query().x_2
            >= self.location[0] & Query().y_1
            <= self.location[1] & Query().y_2
            >= self.location[1]
>>>>>>> 4e0a93e4
        )
        energy_cost = region["region_energy_cost"] if region else 0
        return energy_cost

    @observe(as_type="generation", name="Agent Tick")
    async def trigger(self):
        self._db.clear_cache()
        logger.debug(f"Ticking agent {self.id}")

        langfuse_context.update_current_trace(
            name=f"Agent Tick {self.name}",
            metadata={"agent_id": self.id},
            session_id=self.simulation_id,
        )
        langfuse_context.update_current_observation(model=self.model, name="Agent Call")
        # update agent energy
        self.update_agent_energy(self._get_energy_consumption())
        context = self.get_context()
        # memory = self.get_memory() # TODO: if decided to implement here remove from get_context
        # self.autogen_agent.memory = memory
        # TODO: trigger any other required logic

        output = await self.autogen_agent.run(
            task=context, cancellation_token=CancellationToken()
        )

        langfuse_context.update_current_observation(
            usage_details={
                "input_tokens": self._client.actual_usage().prompt_tokens,
                "output_tokens": self._client.actual_usage().completion_tokens,
            },
            input={
                "system_message": self.autogen_agent._system_messages[0].content,
                "description": self.autogen_agent._description,
                "context": context,
                "tools": [tool.schema for tool in self.autogen_agent._tools],
            },
            metadata=extract_tool_call_info(output),
        )
        return output

    #### === Turn-based communication -> TODO: consider to rework this! === ###
    async def send_message_to_agent(self, target_agent_id: str, content: str) -> str:
        """Send a message to another agent and update relationship based on interaction."""
        await self._nats.publish(
            message=json.dumps(
                {
                    "content": content,
                    "type": "agent_communication",
                    "from_agent_id": self.id,
                    "to_agent_id": target_agent_id,
                }
            ),
            subject=f"simulation.{self.simulation_id}.agent.{target_agent_id}",
        )
        # Update relationship based on message content
        # This is a simple implementation - in a real system, you might want to analyze
        # the message content to determine the sentiment change
        self.relationship_manager.update_relationship(self.id, target_agent_id, 0.1)

        return target_agent_id

    def receive_conversation_context(self, conversation_id: str):
        table = self._db.table("agent_conversations")
        conversation = table.get(Query().id == conversation_id)
        return conversation

    async def process_turn(self, conversation_id: str):
        """Process the agent's turn in a conversation"""
        logger.info(
            f"Agent {self.id} processing turn for conversation {conversation_id}"
        )
        # Get conversation context

        conversation = self.receive_conversation_context(conversation_id)
        logger.info(f"Conversation context: {conversation}")

        if not conversation:
            logger.warning(f"No conversation context found for {conversation_id}")
            return "I'm ready to start the conversation.", True
        # Format conversation for the LLM
        formatted_conversation = self._format_conversation_for_llm(conversation)
        logger.info(f"Formatted conversation for LLM: {formatted_conversation}")

        try:
            logger.info("Calling LLM for response")

            chat_agent = AssistantAgent(
                name=f"{self.name}",
                model_client=self._client,
                system_message=SYSTEM_MESSAGE,
                description=DESCRIPTION.format(
                    id=self.id,
                    name=self.name,
                    # personality=self.personality
                ),
                reflect_on_tool_use=False,  # False as our current tools do not return text
                model_client_stream=False,
                # memory=[]
            )
            response = await chat_agent.run(task=formatted_conversation)
            logger.info(f"LLM response: {response}")

            if not response or not response.messages:
                logger.error("No messages in LLM response")
                content = "I'm thinking about how to respond..."
            else:
                content = response.messages[-1].content
                logger.info(f"Extracted content: {content}")
        except Exception as e:
            logger.error(f"Error processing turn for agent {self.id}: {str(e)}")
            content = "I encountered an error while processing my turn."
        # Check if the agent wants to end the conversation
        should_continue = "END_CONVERSATION" not in content.upper()
        logger.info(f"Should continue conversation: {should_continue}")

        # Store the message
        try:
            await self._store_message_in_conversation(conversation_id, content)
            logger.info("Message stored successfully")
        except Exception as e:
            logger.error(f"Error storing message: {str(e)}")

        return content, should_continue

    def _format_conversation_for_llm(self, conversation):
        """Format the conversation history for the LLM"""
        logger.info("Formatting conversation for LLM")
        context = """You are in a conversation with another agent. Your goal is to engage in meaningful dialogue.
        Review the conversation history below and respond appropriately.
        Your response should be natural and conversational.
        If you want to end the conversation, include 'END_CONVERSATION' in your response.\n\n"""

        if not conversation.get("messages"):
            logger.info("No previous messages, starting new conversation")
            context += "This is the start of the conversation. Please introduce yourself and start the discussion."
            return context

        logger.info(f"Formatting {len(conversation['messages'])} previous messages")

        # Include relationship information
        relationship_info = "Relationship Information:\n"
        for agent_id in conversation.get("agent_ids", []):
            if agent_id != self.id:
                relationship_status = self.get_relationship_status(agent_id)
                relationship_info += (
                    f"Your relationship with Agent {agent_id}: {relationship_status}\n"
                )
        context += relationship_info + "\n"

        for msg in conversation["messages"]:
            sender = (
                "You" if msg["sender_id"] == self.id else f"Agent {msg['sender_id']}"
            )
            context += f"{sender}: {msg['content']}\n\n"

        context += "Your turn to respond. Make sure to be engaging and continue the conversation naturally."
        logger.info("Conversation formatted successfully")
        return context

    def get_relationship_status(self, target_agent_id: str) -> str:
        """Get the relationship status with another agent."""
        relationship = self.relationship_manager.get_relationship(
            self.id, target_agent_id
        )
        return relationship.relationship_type.value

    def update_relationship(
        self, target_agent_id: str, sentiment_change: float
    ) -> None:
        """Update the relationship with another agent."""
        self.relationship_manager.update_relationship(
            self.id, target_agent_id, sentiment_change
        )

    def _store_message_in_conversation(self, conversation_id: str, content: str):
        """Store a message in the conversation"""
        table = self._db.table("agent_conversations")
        conversation = table.get(Query().id == conversation_id)

        if not conversation:
            return False

        conversation["messages"].append(
            {"sender_id": self.id, "content": content, "timestamp": str(datetime.now())}
        )

        table.update(conversation, Query().id == conversation_id)
        return True<|MERGE_RESOLUTION|>--- conflicted
+++ resolved
@@ -73,6 +73,7 @@
 
         # TODO: a bit of a mix between ids, context objects etc. could maybe be improved
         self.energy_level: int = 0
+        self.energy_level: int = 0
         self.hunger: int = 0
         self.visibilty_range: int = 0
         self.range_per_move: int = 3
@@ -425,11 +426,7 @@
         """Get the agent's energy level."""
         table = self._db.table(settings.tinydb.tables.agent_table)
         agent = table.get(
-<<<<<<< HEAD
             (Query().id == self.id) & (Query().simulation_id == self.simulation_id)
-=======
-            Query().id == self.id & Query().simulation_id == self.simulation_id
->>>>>>> 4e0a93e4
         )
         return agent.get("energy_level", 0) if agent else 0
 
@@ -439,17 +436,11 @@
         table = self._db.table(settings.tinydb.tables.agent_table)
         table.update(
             {"energy_level": self.energy_level},
-<<<<<<< HEAD
             (Query().id == self.id) & (Query().simulation_id == self.simulation_id),
-=======
-            Query().id == self.id,
-            Query().simulation_id == self.simulation_id,
->>>>>>> 4e0a93e4
         )
 
     def _get_energy_consumption(self) -> int:
         """Get the energy consumption of the agent with regard to the region."""
-<<<<<<< HEAD
         location = self.get_location()
         table = self._db.table(settings.tinydb.tables.region_table)
         region = table.get(
@@ -458,16 +449,6 @@
             & (Query().x_2 >= location[0])
             & (Query().y_1 <= location[1])
             & (Query().y_2 >= location[1])
-=======
-        table = self._db.table(settings.tinydb.tables.region_table)
-        region = table.get(
-            Query().simulation_id
-            == self.simulation_id & Query().x_1
-            <= self.location[0] & Query().x_2
-            >= self.location[0] & Query().y_1
-            <= self.location[1] & Query().y_2
-            >= self.location[1]
->>>>>>> 4e0a93e4
         )
         energy_cost = region["region_energy_cost"] if region else 0
         return energy_cost
