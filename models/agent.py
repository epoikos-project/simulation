import uuid
import json

from autogen_agentchat.agents import AssistantAgent
from autogen_ext.models.openai import OpenAIChatCompletionClient
from autogen_core.tools import BaseTool, FunctionTool
from autogen_core import CancellationToken
from pymilvus import MilvusClient
from tinydb import TinyDB
from tinydb.queries import Query

from langfuse.decorators import observe, langfuse_context

from clients.nats import Nats
from config.base import settings
from config.openai import AvailableModels, ModelEntry, ModelName

from messages.agent import AgentCreatedMessage
from datetime import datetime
<<<<<<< HEAD
=======
from typing import cast, Callable, List
from functools import partial

from models.plan import get_plan
from models.task import get_task
from models.context import (
    Observation,
    AgentObservation,
    ResourceObservation,
    ObstacleObservation,
    # OtherObservation,
    Message,
    ObservationType,
    PlanContext,
    TaskContext,
)
from models.prompting import SYSTEM_MESSAGE, DESCRIPTION
from tools import available_tools

from loguru import logger
>>>>>>> 54433b1b


class Agent:
    def __init__(
        self,
        milvus: MilvusClient,
        db: TinyDB,
        nats: Nats,
        simulation_id: str,
        model: ModelEntry = AvailableModels.get("llama-3.3-70b-instruct"),
        id: str | None = None,
    ):
        if id is None:
            self.id = uuid.uuid4().hex
        else:
            self.id = id

        self.name: str = ""
        self._client: OpenAIChatCompletionClient = cast(
            OpenAIChatCompletionClient, None
        )
        self.autogen_agent: AssistantAgent = cast(AssistantAgent, None)
        self.model = model.name

        self._milvus = milvus
        self._db = db
        self._nats = nats
        self.simulation_id = simulation_id

        self.collection_name = f"agent_{self.id}"

        # TODO: a bit of a mix between ids, context objects etc. could maybe be improved
        self.hunger: int = 0
        self.observations: list[Observation] = []
        self.message: Message = Message(content="", sender_id="")
        self.plan: str = ""
        self.plan_tasks: list[str] = []
        self.participating_plans: list[str] = []
        self.assigned_tasks: list[str] = []
        self.memory: str = ""
        # objective: str # could be some sort of description to guide the agents actions
        # personality: str # might want to use that later

    def _initialize_llm(self, model_name: ModelName):
        model = AvailableModels.get(model_name)
        self._client = OpenAIChatCompletionClient(
            model=model.name,
            model_info=model.info,
            base_url=settings.openai.baseurl,
            api_key=settings.openai.apikey,
        )

        tools: List[BaseTool] = [self.make_bound_tool(tool) for tool in available_tools]

        self.autogen_agent = AssistantAgent(
            name=f"{self.name}",
            model_client=self._client,
            system_message=SYSTEM_MESSAGE,
            description=DESCRIPTION.format(
                id=self.id,
                name=self.name,
                # personality=self.personality
            ),
            reflect_on_tool_use=False,  # False as our current tools do not return text
            model_client_stream=False,
            tools=tools,
            # memory=[]
        )

    def make_bound_tool(
        self, func: Callable, *, name: str | None = None, description: str | None = None
    ) -> FunctionTool:
        """
        Wraps `func` so that every call gets self.id and self.simulation_id
        injected as the last two positional args, then wraps that in a FunctionTool.
        """
        bound = partial(func, agent_id=self.id, simulation_id=self.simulation_id)
        return FunctionTool(
            name=name or func.__name__,
            description=description or (func.__doc__ or ""),
            func=bound,
        )
        # TODO: if needed adopt this to use more/ flexible arguments

    def _create_collection(self):
        self._milvus.create_collection(
            collection_name=self.collection_name, dimension=128
        )

    def _create_in_db(self):
        table = self._db.table(settings.tinydb.tables.agent_table)
        table.insert(
            {
                "id": self.id,
                "collection_name": self.collection_name,
                "simulation_id": self.simulation_id,
                "name": self.name,
                "model": self.model,
            }
        )

    def _load_from_db(self):
        table = self._db.table(settings.tinydb.tables.agent_table)
        agent = table.search(Query()["id"] == self.id)

        if not agent:
            raise ValueError(f"Agent with id {self.id} not found in database.")
        return agent[0]

    def load(self):
        logger.debug(f"Loading agent {self.id}")
        try:
            result = self._load_from_db()
            self.collection_name = result["collection_name"]
            self.simulation_id = result["simulation_id"]
            self.name = result["name"]
            self.model = result["model"]
        except ValueError:
            logger.warning(
                f"Agent {self.id} not found in database"
            )
            raise ValueError()

        try:
            self._initialize_llm(self.model)
        except Exception as e:
            logger.error(f"Error initializing LLM for agent {self.id}: {e}")
            raise ValueError(f"Error initializing LLM for agent {self.id}: {e}")

        # could maybe also use autogen native functionalities to dump and load agents from database, but I guess this is fine
        # https://microsoft.github.io/autogen/stable/user-guide/agentchat-user-guide/serialize-components.html#agent-example

    def delete(self):
        logger.info(f"Deleting agent {self.id}")
        table = self._db.table(settings.tinydb.tables.agent_table)
        table.remove(Query()["id"] == self.id)
        self._milvus.drop_collection(self.collection_name)

    async def create(self):
        logger.info(f"Creating agent {self.id}")

        agent_created_message = AgentCreatedMessage(
            id=self.id,
            name=self.name,
            simulation_id=self.simulation_id,
        )

        # Publish the agent created message to NATS
        await agent_created_message.publish(self._nats)

        self._create_collection()
        self._create_in_db()

    # TODO: consider if this can be moved elsewhere and broken up into smaller parts
    def _load_context(self):
        """Load the context from the database or other storage."""
        # TODO: most of this is just mocked for now. replace with actual loading logic!

        # current hunger level
        self.hunger = 10  # TODO: get from database

        # observations from the world
        self.observations.extend(
            [
                ResourceObservation(
                    type=ObservationType.RESOURCE,
                    location="A1",
                    distance=5,
                    id="res_001",
                    energy_yield=10,
                    available=True,
                ),
                AgentObservation(
                    type=ObservationType.AGENT,
                    location="B2",
                    distance=3,
                    id="agent_002",
                    name="AgentB",
                    relationship_status="Friendly",
                ),
                ObstacleObservation(
                    type=ObservationType.OBSTACLE,
                    location="C3",
                    distance=7,
                    id="obs_003",
                ),  # we probably want to disregard obstacles for now
            ]
        )  # TODO: get this from the world (from database or world instance?)

        # messages by other agents
        new_message = False  # TODO: adopt this later with communication rework
        if new_message:
            content = "Hello how are you?"
            sender_id = "6687646df37e414a8c6c2f768e3eb964"
            self.message = Message(content=content, sender_id=sender_id)

        # plans owned by this agent
        plan_table = self._db.table(settings.tinydb.tables.plan_table)
        plan_db = plan_table.search(Query().owner == self.id)
        self.plan: str = plan_db[0]["id"] if plan_db else ""
        plan_obj = (
            get_plan(self._db, self._nats, self.plan, self.simulation_id)
            if self.plan
            else None
        )
        self.plan_tasks: list[str] = plan_obj.get_tasks() if plan_obj else []

        # plans this agent is participating in
        plan_db = plan_table.search(Query().participants.any(self.id))  # type: ignore
        self.participating_plans = [plan["id"] for plan in plan_db] if plan_db else []

        task_table = self._db.table(settings.tinydb.tables.task_table)
        assigned_tasks = task_table.search(Query().worker == self.id)
        self.assigned_tasks = (
            [task["id"] for task in assigned_tasks] if assigned_tasks else []
        )

    def get_context(self) -> str:
        """Get the context for the agent."""
        self._load_context()

        hunger_description = f"Your current hunger level is {self.hunger}.  "

        observation_description = (
            "You have made the following observations in your surroundings: "
            + "; ".join([str(obs) for obs in self.observations])
            if self.observations
            else "You have not made any observations yet. "
        )

        plan_obj = (
            get_plan(self._db, self._nats, self.plan, self.simulation_id)
            if self.plan
            else None
        )
        plan_context = (
            PlanContext(
                id=plan_obj.id,
                owner=plan_obj.owner if plan_obj.owner else "",
                goal=plan_obj.goal if plan_obj.goal else "",
                participants=plan_obj.get_participants(),
                tasks=plan_obj.get_tasks(),
                total_payoff=plan_obj.total_payoff,
            )
            if plan_obj
            else None
        )

        tasks_obj = [
            get_task(self._db, self._nats, task_id, self.simulation_id)
            for task_id in self.plan_tasks
        ]
        tasks_context = [
            TaskContext(
                id=task.id,
                plan_id=task.plan_id,
                target=task.target,
                payoff=task.payoff,
                # status=task.status,
                worker=task.worker,
            )
            for task in tasks_obj
        ]

        plans_description = (
            f"You are the owner of the following plan: {plan_context}. "
            f"These are the tasks in detail: " + ", ".join(map(str, tasks_context))
            if plan_context
            else "You do not own any plans. "
        )

        # TODO
        # participating_plans_description = (
        #     "You are currently participating in the following plans: "
        #     + "; ".join(self.participating_plans)
        #     + "As part of these plans you are assigned to the following tasks: "
        #     + ", ".join(self.assigned_tasks)
        #     if self.participating_plans
        #     else "You are not currently participating in any plans and are not assigned to any tasks. "
        # )

        message_description = (
            f"There is a new message from: {self.message.sender_id}. If appropriate consider replying. If you do not reply the conversation will be terminated. <Message start> {self.message.content} <Message end> "
            if self.message.content
            else "There are no current messages from other people. "
        )  # TODO: add termination logic or reconsider how this should work. Consider how message history is handled.
        # Should not overflow the context. Maybe have summary of conversation and newest message.
        # Then if decide to reply this is handled by other agent (MessageAgent) that gets the entire history and sends the message.
        # While this MessageAgent would also need quite the same context as here, its task would only be the reply and not deciding on a tool call.

        memory_description = (
            "You have the following memory: " + self.memory
            if self.memory
            else "You do not have any memory about past observations and events. "
        )  # TODO: either pass this in prompt here or use autogen memory field

        context_description = (
            f"{hunger_description}"
            f"{observation_description}"
            f"{plans_description}"
            # f"{participating_plans_description}"
            f"{message_description}"
            f"{memory_description}"
            f"Given this information now decide on your next action by performing a tool call."
        )
        # TODO: improve formatting!

        return context_description

    @observe(as_type="generation", name ="Agent Tick")
    async def trigger(self):
        langfuse_context.update_current_trace(name=f"Agent Tick {self.name}", metadata={"agent_id": self.id})
        langfuse_context.update_current_observation(model=self.model, name="Agent Call")
        context = self.get_context()
        # memory = self.get_memory() # TODO: if decided to implement here remove from get_context
        # self.autogen_agent.memory = memory
        # TODO: trigger any other required logic
        logger.info(f"Ticking agent {self.id}")
        output = await self.autogen_agent.run(
            task=context, cancellation_token=CancellationToken()
        )

        langfuse_context.update_current_observation(usage_details={
            "input_tokens": self._client.actual_usage().prompt_tokens,
            "output_tokens": self._client.actual_usage().completion_tokens,
        })
        return output

    #### === Turn-based communication -> TODO: consider to rework this! === ###
    async def send_message_to_agent(self, target_agent_id: str, content: str) -> str:
        """Send a message to another agent"""
        await self._nats.publish(
            message=json.dumps(
                {
                    "content": content,
                    "type": "agent_communication",
                    "from_agent_id": self.id,
                    "to_agent_id": target_agent_id,
                }
            ),
            subject=f"simulation.{self.simulation_id}.agent.{target_agent_id}",
        )
        return content

<<<<<<< HEAD
        self._create_collection()
        self._create_in_db()

# Turn-based communication
    async def send_message_to_agent(self, target_agent_id: str, content: str):
        """Send a message to another agent"""
        await self._nats.publish(
            message=json.dumps({
                "content": content, 
                "type": "agent_communication",
                "from_agent_id": self.id,
                "to_agent_id": target_agent_id
            }),
            subject=f"simulation.{self.simulation_id}.agent.{target_agent_id}"
        )
        return content

    async def receive_conversation_context(self, conversation_id: str):
        table = self._db.table("agent_conversations")
        conversation = table.get(Query().id == conversation_id)
        return conversation 
=======
    async def receive_conversation_context(self, conversation_id: str):
        table = self._db.table("agent_conversations")
        conversation = table.get(Query().id == conversation_id)
        return conversation
>>>>>>> 54433b1b

    async def process_turn(self, conversation_id: str):
        """Process the agent's turn in a conversation"""
        # Get conversation context
        conversation = await self.receive_conversation_context(conversation_id)
<<<<<<< HEAD
        
        # Format conversation for the LLM
        formatted_conversation = self._format_conversation_for_llm(conversation)
        
        # Get response from LLM
        response = await self.llm.run(task=formatted_conversation)
        content = response.messages[-1].content
        
        # Check if the agent wants to end the conversation
        should_continue = "END_CONVERSATION" not in content
        
        # Store the message
        await self._store_message_in_conversation(conversation_id, content)
        
=======

        # Format conversation for the LLM
        formatted_conversation = self._format_conversation_for_llm(conversation)

        # Get response from LLM
        response = await self.autogen_agent.run(task=formatted_conversation)
        content = response.messages[-1].content

        # Check if the agent wants to end the conversation
        should_continue = "END_CONVERSATION" not in content

        # Store the message
        await self._store_message_in_conversation(conversation_id, content)

>>>>>>> 54433b1b
        return content, should_continue

    def _format_conversation_for_llm(self, conversation):
        """Format the conversation history for the LLM"""
<<<<<<< HEAD
        context = """You are in a conversation with another agent. Review the conversation history below and respond appropriately. 
        Your response should be to the point and concise \n\n"""
        
        for msg in conversation["messages"]:
            sender = "You" if msg["sender_id"] == self.id else f"Agent {msg['sender_id']}"
            context += f"{sender}: {msg['content']}\n\n"
        
        context += "Your turn. You can include END_CONVERSATION in your response if you want to end the conversation.But make sure to talk 2 to 3 steps"
=======
        context = """You are in a conversation with another agent. Review the conversation history below and respond appropriately.
        Your response should be to the point and concise \n\n"""

        for msg in conversation["messages"]:
            sender = (
                "You" if msg["sender_id"] == self.id else f"Agent {msg['sender_id']}"
            )
            context += f"{sender}: {msg['content']}\n\n"

        context += "Your turn. You can include END_CONVERSATION in your response if you want to end the conversation. But make sure to talk 2 to 3 steps"
>>>>>>> 54433b1b
        return context

    async def _store_message_in_conversation(self, conversation_id: str, content: str):
        """Store a message in the conversation"""
        table = self._db.table("agent_conversations")
        conversation = table.get(Query().id == conversation_id)
<<<<<<< HEAD
        
        if not conversation:
            return False
        
        conversation["messages"].append({
            "sender_id": self.id,
            "content": content,
            "timestamp": str(datetime.now())
        })
        
=======

        if not conversation:
            return False

        conversation["messages"].append(
            {"sender_id": self.id, "content": content, "timestamp": str(datetime.now())}
        )

>>>>>>> 54433b1b
        table.update(conversation, Query().id == conversation_id)
        return True<|MERGE_RESOLUTION|>--- conflicted
+++ resolved
@@ -16,30 +16,6 @@
 from config.openai import AvailableModels, ModelEntry, ModelName
 
 from messages.agent import AgentCreatedMessage
-from datetime import datetime
-<<<<<<< HEAD
-=======
-from typing import cast, Callable, List
-from functools import partial
-
-from models.plan import get_plan
-from models.task import get_task
-from models.context import (
-    Observation,
-    AgentObservation,
-    ResourceObservation,
-    ObstacleObservation,
-    # OtherObservation,
-    Message,
-    ObservationType,
-    PlanContext,
-    TaskContext,
-)
-from models.prompting import SYSTEM_MESSAGE, DESCRIPTION
-from tools import available_tools
-
-from loguru import logger
->>>>>>> 54433b1b
 
 
 class Agent:
@@ -384,9 +360,59 @@
         )
         return content
 
-<<<<<<< HEAD
-        self._create_collection()
-        self._create_in_db()
+    async def receive_conversation_context(self, conversation_id: str):
+        table = self._db.table("agent_conversations")
+        conversation = table.get(Query().id == conversation_id)
+        return conversation
+
+    async def process_turn(self, conversation_id: str):
+        """Process the agent's turn in a conversation"""
+        # Get conversation context
+        conversation = await self.receive_conversation_context(conversation_id)
+
+        # Format conversation for the LLM
+        formatted_conversation = self._format_conversation_for_llm(conversation)
+
+        # Get response from LLM
+        response = await self.autogen_agent.run(task=formatted_conversation)
+        content = response.messages[-1].content
+
+        # Check if the agent wants to end the conversation
+        should_continue = "END_CONVERSATION" not in content
+
+        # Store the message
+        await self._store_message_in_conversation(conversation_id, content)
+
+        return content, should_continue
+
+    def _format_conversation_for_llm(self, conversation):
+        """Format the conversation history for the LLM"""
+        context = """You are in a conversation with another agent. Review the conversation history below and respond appropriately.
+        Your response should be to the point and concise \n\n"""
+
+        for msg in conversation["messages"]:
+            sender = (
+                "You" if msg["sender_id"] == self.id else f"Agent {msg['sender_id']}"
+            )
+            context += f"{sender}: {msg['content']}\n\n"
+
+        context += "Your turn. You can include END_CONVERSATION in your response if you want to end the conversation. But make sure to talk 2 to 3 steps"
+        return context
+
+    async def _store_message_in_conversation(self, conversation_id: str, content: str):
+        """Store a message in the conversation"""
+        table = self._db.table("agent_conversations")
+        conversation = table.get(Query().id == conversation_id)
+
+        if not conversation:
+            return False
+
+        conversation["messages"].append(
+            {"sender_id": self.id, "content": content, "timestamp": str(datetime.now())}
+        )
+
+        table.update(conversation, Query().id == conversation_id)
+        return True
 
 # Turn-based communication
     async def send_message_to_agent(self, target_agent_id: str, content: str):
@@ -406,18 +432,11 @@
         table = self._db.table("agent_conversations")
         conversation = table.get(Query().id == conversation_id)
         return conversation 
-=======
-    async def receive_conversation_context(self, conversation_id: str):
-        table = self._db.table("agent_conversations")
-        conversation = table.get(Query().id == conversation_id)
-        return conversation
->>>>>>> 54433b1b
 
     async def process_turn(self, conversation_id: str):
         """Process the agent's turn in a conversation"""
         # Get conversation context
         conversation = await self.receive_conversation_context(conversation_id)
-<<<<<<< HEAD
         
         # Format conversation for the LLM
         formatted_conversation = self._format_conversation_for_llm(conversation)
@@ -432,27 +451,10 @@
         # Store the message
         await self._store_message_in_conversation(conversation_id, content)
         
-=======
-
-        # Format conversation for the LLM
-        formatted_conversation = self._format_conversation_for_llm(conversation)
-
-        # Get response from LLM
-        response = await self.autogen_agent.run(task=formatted_conversation)
-        content = response.messages[-1].content
-
-        # Check if the agent wants to end the conversation
-        should_continue = "END_CONVERSATION" not in content
-
-        # Store the message
-        await self._store_message_in_conversation(conversation_id, content)
-
->>>>>>> 54433b1b
         return content, should_continue
 
     def _format_conversation_for_llm(self, conversation):
         """Format the conversation history for the LLM"""
-<<<<<<< HEAD
         context = """You are in a conversation with another agent. Review the conversation history below and respond appropriately. 
         Your response should be to the point and concise \n\n"""
         
@@ -461,25 +463,12 @@
             context += f"{sender}: {msg['content']}\n\n"
         
         context += "Your turn. You can include END_CONVERSATION in your response if you want to end the conversation.But make sure to talk 2 to 3 steps"
-=======
-        context = """You are in a conversation with another agent. Review the conversation history below and respond appropriately.
-        Your response should be to the point and concise \n\n"""
-
-        for msg in conversation["messages"]:
-            sender = (
-                "You" if msg["sender_id"] == self.id else f"Agent {msg['sender_id']}"
-            )
-            context += f"{sender}: {msg['content']}\n\n"
-
-        context += "Your turn. You can include END_CONVERSATION in your response if you want to end the conversation. But make sure to talk 2 to 3 steps"
->>>>>>> 54433b1b
         return context
 
     async def _store_message_in_conversation(self, conversation_id: str, content: str):
         """Store a message in the conversation"""
         table = self._db.table("agent_conversations")
         conversation = table.get(Query().id == conversation_id)
-<<<<<<< HEAD
         
         if not conversation:
             return False
@@ -490,15 +479,5 @@
             "timestamp": str(datetime.now())
         })
         
-=======
-
-        if not conversation:
-            return False
-
-        conversation["messages"].append(
-            {"sender_id": self.id, "content": content, "timestamp": str(datetime.now())}
-        )
-
->>>>>>> 54433b1b
         table.update(conversation, Query().id == conversation_id)
         return True