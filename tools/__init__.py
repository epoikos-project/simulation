--- conflicted
+++ resolved
@@ -1,16 +1,12 @@
 from .plan_tools import make_plan, add_task, take_on_task
-<<<<<<< HEAD
+from .world_tools import move
 from .conversation_tools import start_conversation, engage_conversation
 
 available_tools = [
+    move,
     make_plan,
     add_task,
     take_on_task,
     start_conversation,
     engage_conversation,
-]
-=======
-from .world_tools import move
-
-available_tools = [move, make_plan, add_task, take_on_task]
->>>>>>> 62298385
+]