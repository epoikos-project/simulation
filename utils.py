--- conflicted
+++ resolved
@@ -85,29 +85,6 @@
     - Returns a single string: if multiple summaries, concatenated with ", ";
       if only one, returns it directly.
     """
-<<<<<<< HEAD
-=======
-    req_key = next((k for k in call if "RequestEvent" in k), None)
-    if req_key is None:
-        raise ValueError("No key containing 'RequestEvent' found in the call.")
-    req = call[req_key]
-    
-    if len(req) == 0:
-        return "No tool call made."
-
-    name = req.get("name", "")
-    raw_args = req.get("arguments", "{}")
-
-    if isinstance(raw_args, str):
-        try:
-            args_dict = json.loads(raw_args)
-        except json.JSONDecodeError:
-            return f"{name}({raw_args})"
-    elif isinstance(raw_args, dict):
-        args_dict = raw_args
-    else:
-        return f"{name}({raw_args!r})"
->>>>>>> e84560a2
 
     def _summarize_one(call: Dict[str, Any]) -> str:
         name = call.get("name", "")
@@ -146,6 +123,10 @@
             "or a dict containing 'ToolCallRequestEvent'"
         )
 
+    # If no calls present, return early
+    if len(call_list) == 0:
+        return "No tool call made."
+
     # Build summary strings
     summaries = [_summarize_one(c) for c in call_list]
 
